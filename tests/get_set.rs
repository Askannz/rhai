--- conflicted
+++ resolved
@@ -240,9 +240,6 @@
         engine.eval_with_scope::<INT>(&mut scope, "outer.inner.value")?,
         42
     );
-<<<<<<< HEAD
-    engine.run_with_scope(&mut scope, "print(outer.inner.value)")?;
-=======
 
     #[cfg(not(feature = "no_index"))]
     assert_eq!(
@@ -250,11 +247,10 @@
         84
     );
 
-    engine.consume_with_scope(&mut scope, "print(outer.inner.value)")?;
->>>>>>> 0cde18d3
-
-    #[cfg(not(feature = "no_index"))]
-    engine.consume_with_scope(&mut scope, "print(outer[0].value)")?;
+    engine.run_with_scope(&mut scope, "print(outer.inner.value)")?;
+
+    #[cfg(not(feature = "no_index"))]
+    engine.run_with_scope(&mut scope, "print(outer[0].value)")?;
 
     Ok(())
 }
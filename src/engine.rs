use std::collections::HashMap;
use std::error::Error;
use std::any::Any;
use std::boxed::Box;
use std::fmt;

use parser::{lex, parse, Expr, Stmt, FnDef };
use fn_register::FnRegister;

use std::ops::{Add, Sub, Mul, Div};
use std::cmp::{Ord, Eq};

#[derive(Debug)]
pub enum EvalAltResult {
    ErrorFunctionNotFound,
    ErrorFunctionArgMismatch,
    ErrorFunctionCallNotSupported,
    ErrorIndexMismatch,
    ErrorIfGuardMismatch,
    ErrorVariableNotFound(String),
    ErrorFunctionArityNotSupported,
    ErrorAssignmentToUnknownLHS,
    ErrorMismatchOutputType,
    ErrorCantOpenScriptFile,
    InternalErrorMalformedDotExpression,
    LoopBreak,
    Return(Box<Any>)
}


impl Error for EvalAltResult {
    fn description(&self) -> &str {
        match *self {
            EvalAltResult::ErrorFunctionNotFound => "Function not found",
            EvalAltResult::ErrorFunctionArgMismatch => "Function argument types do not match",
            EvalAltResult::ErrorFunctionCallNotSupported => "Function call with > 2 argument not supported",
            EvalAltResult::ErrorIndexMismatch => "Index does not match array",
            EvalAltResult::ErrorIfGuardMismatch => "If guards expect boolean expression",
            EvalAltResult::ErrorVariableNotFound(_) => "Variable not found",
            EvalAltResult::ErrorFunctionArityNotSupported => "Functions of more than 3 parameters are not yet supported",
            EvalAltResult::ErrorAssignmentToUnknownLHS => "Assignment to an unsupported left-hand side",
            EvalAltResult::ErrorMismatchOutputType => "Cast of output failed",
            EvalAltResult::ErrorCantOpenScriptFile => "Cannot open script file",
            EvalAltResult::InternalErrorMalformedDotExpression => "[Internal error] Unexpected expression in dot expression",
            EvalAltResult::LoopBreak => "Loop broken before completion (not an error)",
            EvalAltResult::Return(_) => "Function returned value (not an error)"
        }
    }

    fn cause(&self) -> Option<&Error> {
        None
    }
}

impl fmt::Display for EvalAltResult {
    fn fmt(&self, f: &mut fmt::Formatter) -> fmt::Result {
        write!(f, "{}", self.description())
    }
}

pub enum FnType {
    ExternalFn0(Box<Fn()->Result<Box<Any>, EvalAltResult>>),
    ExternalFn1(Box<Fn(&mut Box<Any>)->Result<Box<Any>, EvalAltResult>>),
    ExternalFn2(Box<Fn(&mut Box<Any>, &mut Box<Any>)->Result<Box<Any>, EvalAltResult>>),
    ExternalFn3(Box<Fn(&mut Box<Any>, &mut Box<Any>, &mut Box<Any>)->Result<Box<Any>, EvalAltResult>>),
    ExternalFn4(Box<Fn(&mut Box<Any>, &mut Box<Any>, &mut Box<Any>, &mut Box<Any>)->Result<Box<Any>, EvalAltResult>>),
    ExternalFn5(Box<Fn(&mut Box<Any>, &mut Box<Any>, &mut Box<Any>, &mut Box<Any>, &mut Box<Any>)->Result<Box<Any>, EvalAltResult>>),
    ExternalFn6(Box<Fn(&mut Box<Any>, &mut Box<Any>, &mut Box<Any>, &mut Box<Any>, &mut Box<Any>, &mut Box<Any>)->Result<Box<Any>, EvalAltResult>>),

    InternalFn(FnDef)
}

pub struct Engine {
    pub fns: HashMap<String, Vec<FnType>>
}

pub type Scope = Vec<(String, Box<Any>)>;

impl Engine {
    fn call_fn(&self, name: &str, arg1: Option<&mut Box<Any>>, arg2: Option<&mut Box<Any>>, arg3: Option<&mut Box<Any>>,
        arg4: Option<&mut Box<Any>>, arg5: Option<&mut Box<Any>>, arg6: Option<&mut Box<Any>>) -> Result<Box<Any>, EvalAltResult> {

        match self.fns.get(name) {
            Some(ref vf) => {
                match (arg1, arg2, arg3, arg4, arg5, arg6) {
                    (Some(ref mut a1), Some(ref mut a2), Some(ref mut a3), Some(ref mut a4), Some(ref mut a5), Some(ref mut a6)) => {
                        for arr_f in *vf {
                            match arr_f {
                                & FnType::ExternalFn6(ref f) => {
                                    match f(*a1, *a2, *a3, *a4, *a5, *a6) {
                                        Ok(v) => return Ok(v),
                                        _ => ()
                                    }
                                }
                                & FnType::InternalFn(ref f) => {
                                    if f.params.len() != 6 { return Err(EvalAltResult::ErrorFunctionArgMismatch); }

                                    let mut new_scope: Scope = Vec::new();
                                    let result1 = self.call_fn("clone", Some(a1), None, None, None, None, None);
                                    let result2 = self.call_fn("clone", Some(a2), None, None, None, None, None);
                                    let result3 = self.call_fn("clone", Some(a3), None, None, None, None, None);
                                    let result4 = self.call_fn("clone", Some(a4), None, None, None, None, None);
                                    let result5 = self.call_fn("clone", Some(a5), None, None, None, None, None);
                                    let result6 = self.call_fn("clone", Some(a6), None, None, None, None, None);

                                    match (result1, result2, result3, result4, result5, result6) {
                                        (Ok(r1), Ok(r2), Ok(r3), Ok(r4), Ok(r5), Ok(r6)) => {
                                            new_scope.push((f.params[0].clone(), r1));
                                            new_scope.push((f.params[1].clone(), r2));
                                            new_scope.push((f.params[2].clone(), r3));
                                            new_scope.push((f.params[3].clone(), r4));
                                            new_scope.push((f.params[4].clone(), r5));
                                            new_scope.push((f.params[5].clone(), r6));
                                        },
                                        _ => return Err(EvalAltResult::ErrorFunctionArgMismatch)
                                    }
                                    match self.eval_stmt(&mut new_scope, &*f.body) {
                                        Err(EvalAltResult::Return(x)) => return Ok(x),
                                        x => return x
                                    }
                                }
                                _ => ()
                            }
                        }
                        return Err(EvalAltResult::ErrorFunctionArgMismatch);
                    }
                    (Some(ref mut a1), Some(ref mut a2), Some(ref mut a3), Some(ref mut a4), Some(ref mut a5), None) => {
                        for arr_f in *vf {
                            match arr_f {
                                & FnType::ExternalFn5(ref f) => {
                                    match f(*a1, *a2, *a3, *a4, *a5) {
                                        Ok(v) => return Ok(v),
                                        _ => ()
                                    }
                                }
                                & FnType::InternalFn(ref f) => {
                                    if f.params.len() != 5 { return Err(EvalAltResult::ErrorFunctionArgMismatch); }

                                    let mut new_scope: Scope = Vec::new();
                                    let result1 = self.call_fn("clone", Some(a1), None, None, None, None, None);
                                    let result2 = self.call_fn("clone", Some(a2), None, None, None, None, None);
                                    let result3 = self.call_fn("clone", Some(a3), None, None, None, None, None);
                                    let result4 = self.call_fn("clone", Some(a4), None, None, None, None, None);
                                    let result5 = self.call_fn("clone", Some(a5), None, None, None, None, None);

                                    match (result1, result2, result3, result4, result5) {
                                        (Ok(r1), Ok(r2), Ok(r3), Ok(r4), Ok(r5)) => {
                                            new_scope.push((f.params[0].clone(), r1));
                                            new_scope.push((f.params[1].clone(), r2));
                                            new_scope.push((f.params[2].clone(), r3));
                                            new_scope.push((f.params[3].clone(), r4));
                                            new_scope.push((f.params[4].clone(), r5));
                                        },
                                        _ => return Err(EvalAltResult::ErrorFunctionArgMismatch)
                                    }
                                    match self.eval_stmt(&mut new_scope, &*f.body) {
                                        Err(EvalAltResult::Return(x)) => return Ok(x),
                                        x => return x
                                    }
                                }
                                _ => ()
                            }
                        }
                        return Err(EvalAltResult::ErrorFunctionArgMismatch);
                    }
                    (Some(ref mut a1), Some(ref mut a2), Some(ref mut a3), Some(ref mut a4), None, None) => {
                        for arr_f in *vf {
                            match arr_f {
                                & FnType::ExternalFn4(ref f) => {
                                    match f(*a1, *a2, *a3, *a4) {
                                        Ok(v) => return Ok(v),
                                        _ => ()
                                    }
                                }
                                & FnType::InternalFn(ref f) => {
                                    if f.params.len() != 4 { return Err(EvalAltResult::ErrorFunctionArgMismatch); }

                                    let mut new_scope: Scope = Vec::new();
                                    let result1 = self.call_fn("clone", Some(a1), None, None, None, None, None);
                                    let result2 = self.call_fn("clone", Some(a2), None, None, None, None, None);
                                    let result3 = self.call_fn("clone", Some(a3), None, None, None, None, None);
                                    let result4 = self.call_fn("clone", Some(a4), None, None, None, None, None);
                                    match (result1, result2, result3, result4) {
                                        (Ok(r1), Ok(r2), Ok(r3), Ok(r4)) => {
                                            new_scope.push((f.params[0].clone(), r1));
                                            new_scope.push((f.params[1].clone(), r2));
                                            new_scope.push((f.params[2].clone(), r3));
                                            new_scope.push((f.params[3].clone(), r4));
                                        },
                                        _ => return Err(EvalAltResult::ErrorFunctionArgMismatch)
                                    }
                                    match self.eval_stmt(&mut new_scope, &*f.body) {
                                        Err(EvalAltResult::Return(x)) => return Ok(x),
                                        x => return x
                                    }
                                }
                                _ => ()
                            }
                        }
                        return Err(EvalAltResult::ErrorFunctionArgMismatch);
                    }
                    (Some(ref mut a1), Some(ref mut a2), Some(ref mut a3), None, None, None) => {
                        for arr_f in *vf {
                            match arr_f {
                                & FnType::ExternalFn3(ref f) => {
                                    match f(*a1, *a2, *a3) {
                                        Ok(v) => return Ok(v),
                                        _ => ()
                                    }
                                }
                                & FnType::InternalFn(ref f) => {
                                    if f.params.len() != 3 { return Err(EvalAltResult::ErrorFunctionArgMismatch); }

                                    let mut new_scope: Scope = Vec::new();
                                    let result1 = self.call_fn("clone", Some(a1), None, None, None, None, None);
                                    let result2 = self.call_fn("clone", Some(a2), None, None, None, None, None);
                                    let result3 = self.call_fn("clone", Some(a3), None, None, None, None, None);
                                    match (result1, result2, result3) {
                                        (Ok(r1), Ok(r2), Ok(r3)) => {
                                            new_scope.push((f.params[0].clone(), r1));
                                            new_scope.push((f.params[1].clone(), r2));
                                            new_scope.push((f.params[2].clone(), r3));
                                        },
                                        _ => return Err(EvalAltResult::ErrorFunctionArgMismatch)
                                    }
                                    match self.eval_stmt(&mut new_scope, &*f.body) {
                                        Err(EvalAltResult::Return(x)) => return Ok(x),
                                        x => return x
                                    }
                                }
                                _ => ()
                            }
                        }
                        return Err(EvalAltResult::ErrorFunctionArgMismatch);
                    }
                    (Some(ref mut a1), Some(ref mut a2), None, None, None, None) => {
                        for arr_f in *vf {
                            match arr_f {
                                & FnType::ExternalFn2(ref f) => {
                                    match f(*a1, *a2) {
                                        Ok(v) => return Ok(v),
                                        _ => ()
                                    }
                                }
                                & FnType::InternalFn(ref f) => {
                                    if f.params.len() != 2 { return Err(EvalAltResult::ErrorFunctionArgMismatch); }

                                    let mut new_scope: Scope = Vec::new();
                                    let result1 = self.call_fn("clone", Some(a1), None, None, None, None, None);
                                    let result2 = self.call_fn("clone", Some(a2), None, None, None, None, None);
                                    match (result1, result2) {
                                        (Ok(r1), Ok(r2)) => {
                                            new_scope.push((f.params[0].clone(), r1));
                                            new_scope.push((f.params[1].clone(), r2));
                                        },
                                        _ => return Err(EvalAltResult::ErrorFunctionArgMismatch)
                                    }
                                    match self.eval_stmt(&mut new_scope, &*f.body) {
                                        Err(EvalAltResult::Return(x)) => return Ok(x),
                                        x => return x
                                    }
                                }
                                _ => ()
                            }
                        }
                        return Err(EvalAltResult::ErrorFunctionArgMismatch);
                    }
                    (Some(ref mut a1), None, None, None, None, None) => {
                        for arr_f in *vf {
                            match arr_f {
                                & FnType::ExternalFn1(ref f) => {
                                    match f(*a1) {
                                        Ok(v) => return Ok(v),
                                        _ => ()
                                    }
                                }
                                & FnType::InternalFn(ref f) => {
                                    if f.params.len() != 1 { return Err(EvalAltResult::ErrorFunctionArgMismatch); }

                                    let mut new_scope: Scope = Vec::new();
                                    let result1 = self.call_fn("clone", Some(a1), None, None, None, None, None);
                                    match result1 {
                                        Ok(r1) => {
                                            new_scope.push((f.params[0].clone(), r1));
                                        },
                                        _ => return Err(EvalAltResult::ErrorFunctionArgMismatch)
                                    }
                                    match self.eval_stmt(&mut new_scope, &*f.body) {
                                        Err(EvalAltResult::Return(x)) => return Ok(x),
                                        x => return x
                                    }
                                }
                                _ => ()
                            }
                        }
                        return Err(EvalAltResult::ErrorFunctionArgMismatch);
                    }
                    _ => {
                        for arr_f in *vf {
                            match arr_f {
                                & FnType::ExternalFn0(ref f) => {
                                    match f() {
                                        Ok(v) => return Ok(v),
                                        _ => ()
                                    }
                                }
                                & FnType::InternalFn(ref f) => {
                                    if f.params.len() != 0 { return Err(EvalAltResult::ErrorFunctionArgMismatch); }

                                    let mut new_scope: Scope = Vec::new();
                                    match self.eval_stmt(&mut new_scope, &*f.body) {
                                        Err(EvalAltResult::Return(x)) => return Ok(x),
                                        x => return x
                                    }
                                }
                                _ => ()
                            }
                        }
                        return Err(EvalAltResult::ErrorFunctionArgMismatch);
                    }
                }
            }
            None => Err(EvalAltResult::ErrorFunctionNotFound)
        }
    }

    pub fn register_type<T: Clone+Any>(&mut self) {
        fn clone_helper<T: Clone>(t:T)->T { t.clone() };

        self.register_fn("clone", clone_helper as fn(T)->T);
    }

    pub fn register_get<T: Clone+Any, U: Clone+Any, F>(&mut self, name: &str, get_fn: F)
        where F : 'static+Fn(&mut T)->U {

        let get_name = "get$".to_string() + name;
        self.register_fn(&get_name, get_fn);
    }

    pub fn register_set<T: Clone+Any, U: Clone+Any, F>(&mut self, name: &str, set_fn: F)
        where F : 'static+Fn(&mut T, U)->() {

        let set_name = "set$".to_string() + name;
        self.register_fn(&set_name, set_fn);
    }

    pub fn register_get_set<T: Clone+Any, U: Clone+Any, F, G>(&mut self, name: &str, get_fn: F, set_fn: G)
        where F : 'static+Fn(&mut T)->U, G : 'static+Fn(&mut T, U)->() {

        self.register_get(name, get_fn);
        self.register_set(name, set_fn);
    }

    fn get_dot_val_helper(&self, scope: &mut Scope, this_ptr: &mut Box<Any>, dot_rhs: &Expr) -> Result<Box<Any>, EvalAltResult> {
        match *dot_rhs {
            Expr::FnCall(ref fn_name, ref args) => {
                if args.len() == 0 {
                    return self.call_fn(&fn_name, Some(this_ptr), None, None, None, None, None);
                }
                else if args.len() == 1 {
                    let mut arg = try!(self.eval_expr(scope, &args[0]));

                    return self.call_fn(&fn_name, Some(this_ptr), Some(&mut arg), None, None, None, None);
                }
                else if args.len() == 2 {
                    let mut arg1 = try!(self.eval_expr(scope, &args[0]));
                    let mut arg2 = try!(self.eval_expr(scope, &args[1]));

                    return self.call_fn(&fn_name, Some(this_ptr), Some(&mut arg1), Some(&mut arg2), None, None, None);
                }
                else if args.len() == 3 {
                    let mut arg1 = try!(self.eval_expr(scope, &args[0]));
                    let mut arg2 = try!(self.eval_expr(scope, &args[1]));
                    let mut arg3 = try!(self.eval_expr(scope, &args[2]));

                    return self.call_fn(&fn_name, Some(this_ptr), Some(&mut arg1), Some(&mut arg2), Some(&mut arg3), None, None);
                }
                else if args.len() == 4 {
                    let mut arg1 = try!(self.eval_expr(scope, &args[0]));
                    let mut arg2 = try!(self.eval_expr(scope, &args[1]));
                    let mut arg3 = try!(self.eval_expr(scope, &args[2]));
                    let mut arg4 = try!(self.eval_expr(scope, &args[3]));

                    return self.call_fn(&fn_name, Some(this_ptr), Some(&mut arg1), Some(&mut arg2), Some(&mut arg3),
                        Some(&mut arg4), None);
                }
                else if args.len() == 5 {
                    let mut arg1 = try!(self.eval_expr(scope, &args[0]));
                    let mut arg2 = try!(self.eval_expr(scope, &args[1]));
                    let mut arg3 = try!(self.eval_expr(scope, &args[2]));
                    let mut arg4 = try!(self.eval_expr(scope, &args[3]));
                    let mut arg5 = try!(self.eval_expr(scope, &args[4]));

                    return self.call_fn(&fn_name, Some(this_ptr), Some(&mut arg1), Some(&mut arg2), Some(&mut arg3),
                        Some(&mut arg4), Some(&mut arg5));
                }
                else {
                    Err(EvalAltResult::ErrorFunctionCallNotSupported)
                }
            }
            Expr::Identifier(ref id) => {
                let get_fn_name = "get$".to_string() + id;
                return self.call_fn(&get_fn_name, Some(this_ptr), None, None, None, None, None);
            }
            Expr::Index(ref id, ref idx_raw) => {
                let idx = try!(self.eval_expr(scope, idx_raw));

                let get_fn_name = "get$".to_string() + id;

                if let Ok(mut val) = self.call_fn(&get_fn_name, Some(this_ptr), None, None, None, None, None) {
                    if let Ok(i) = idx.downcast::<i64>() {
                        if let Some(arr_typed) = (*val).downcast_mut() as Option<&mut Vec<Box<Any>>> {
                            return self.call_fn("clone", Some(&mut arr_typed[*i as usize]), None, None, None, None, None);
                        }
                        else {
                            return Err(EvalAltResult::ErrorIndexMismatch);
                        }
                    }
                    else {
                        return Err(EvalAltResult::ErrorIndexMismatch);
                    }
                }
                else {
                    return Err(EvalAltResult::ErrorIndexMismatch);
                }
            }
            Expr::Dot(ref inner_lhs, ref inner_rhs) => {
                match **inner_lhs {
                    Expr::Identifier(ref id) => {
                        let get_fn_name = "get$".to_string() + id;
                        let result = self.call_fn(&get_fn_name, Some(this_ptr), None, None, None, None, None);

                        match result {
                            Ok(mut v) => return self.get_dot_val_helper(scope, &mut v, inner_rhs),
                            e => return e
                        }
                    }
                    _ => Err(EvalAltResult::InternalErrorMalformedDotExpression)
                }
            }
            _ => Err(EvalAltResult::InternalErrorMalformedDotExpression)
        }
    }

    fn get_dot_val(&self, scope: &mut Scope, dot_lhs: &Expr, dot_rhs: &Expr) -> Result<Box<Any>, EvalAltResult> {
        match *dot_lhs {
            Expr::Identifier(ref id) => {
                let mut target : Option<Box<Any>> = None;

                for &mut (ref name, ref mut val) in &mut scope.iter_mut().rev() {
                    if *id == *name {
                        let result = self.call_fn("clone", Some(val), None, None, None, None, None);

                        if let Ok(clone) = result {
                            target = Some(clone);
                            break;
                        }
                        else {
                            return result;
                        }
                    }
                }

                if let Some(mut t) = target {
                    let result = self.get_dot_val_helper(scope, &mut t, dot_rhs);

                    for &mut (ref name, ref mut val) in &mut scope.iter_mut().rev() {
                        if *id == *name {
                            *val = t;
                            break;
                        }
                    }
                    return result;
                }

                return Err(EvalAltResult::ErrorVariableNotFound(id.clone()));
            }
            Expr::Index(ref id, ref idx_raw) => {
                let idx_boxed = try!(self.eval_expr(scope, idx_raw));
<<<<<<< HEAD
                let idx = if let Ok(i) = idx_boxed.downcast::<i32>() { i } else { return Err(EvalAltResult::ErrorIndexMismatch); };
=======
                let idx = if let Ok(i) = idx_boxed.downcast::<i64>() { i } else { return Err(EvalAltResult::ErrorIndexMismatch); };
>>>>>>> 3dfc6e62

                let mut target : Option<Box<Any>> = None;

                for &mut (ref name, ref mut val) in &mut scope.iter_mut().rev() {
                    if *id == *name {
                        if let Some(arr_typed) = (*val).downcast_mut() as Option<&mut Vec<Box<Any>>> {
                            let result = self.call_fn("clone", Some(&mut arr_typed[*idx as usize]),
                                None, None, None, None, None);

                            if let Ok(clone) = result {
                                target = Some(clone);
                                break;
                            }
                            else {
                                return result;
                            }
                        }
                        else {
                            return Err(EvalAltResult::ErrorIndexMismatch);
                        }
                    }
                }

                if let Some(mut t) = target {
                    let result = self.get_dot_val_helper(scope, &mut t, dot_rhs);
                    for &mut (ref name, ref mut val) in &mut scope.iter_mut().rev() {
                        if *id == *name {
                            if let Some(arr_typed) = (*val).downcast_mut() as Option<&mut Vec<Box<Any>>> {
                                arr_typed[*idx as usize] = t;
                                break;
                            }
                        }
                    }
                    return result;
                }

                Err(EvalAltResult::ErrorVariableNotFound(id.clone()))
            }
            _ => Err(EvalAltResult::InternalErrorMalformedDotExpression)
        }
    }

    fn set_dot_val_helper(&self, this_ptr: &mut Box<Any>, dot_rhs: &Expr, mut source_val: Box<Any>) -> Result<Box<Any>, EvalAltResult> {
        match *dot_rhs {
            Expr::Identifier(ref id) => {
                let set_fn_name = "set$".to_string() + id;
                self.call_fn(&set_fn_name, Some(this_ptr), Some(&mut source_val), None, None, None, None)
            }
            Expr::Dot(ref inner_lhs, ref inner_rhs) => {
                match **inner_lhs {
                    Expr::Identifier(ref id) => {
                        let get_fn_name = "get$".to_string() + id;
                        let result = self.call_fn(&get_fn_name, Some(this_ptr), None, None, None, None, None);

                        match result {
                            Ok(mut v) => {
                                match self.set_dot_val_helper(&mut v, inner_rhs, source_val) {
                                    Ok(_) => {
                                        let set_fn_name = "set$".to_string() + id;

                                        self.call_fn(&set_fn_name, Some(this_ptr), Some(&mut v), None, None, None, None)
                                    }
                                    e => e
                                }
                            },
                            e => e
                        }

                    }
                    _ => Err(EvalAltResult::InternalErrorMalformedDotExpression)
                }
            }
            _ => {
                Err(EvalAltResult::InternalErrorMalformedDotExpression)
            }
        }
    }

    fn set_dot_val(&self, scope: &mut Scope, dot_lhs: &Expr, dot_rhs: &Expr, source_val: Box<Any>) -> Result<Box<Any>, EvalAltResult> {
        match *dot_lhs {
            Expr::Identifier(ref id) => {
                let mut target : Option<Box<Any>> = None;

                for &mut (ref name, ref mut val) in &mut scope.iter_mut().rev() {
                    if *id == *name {
                        if let Ok(clone) = self.call_fn("clone", Some(val), None, None, None, None, None) {
                            target = Some(clone);
                            break;
                        }
                        else {
                            return Err(EvalAltResult::ErrorVariableNotFound(id.clone()));
                        }
                    }
                }

                if let Some(mut t) = target {
                    let result = self.set_dot_val_helper(&mut t, dot_rhs, source_val);

                    for &mut (ref name, ref mut val) in &mut scope.iter_mut().rev() {
                        if *id == *name {
                            *val = t;
                            break;
                        }
                    }
                    return result;
                }

                return Err(EvalAltResult::ErrorAssignmentToUnknownLHS);
            }
            Expr::Index(ref id, ref idx_raw) => {
                let idx_boxed = try!(self.eval_expr(scope, idx_raw));
<<<<<<< HEAD
                let idx = if let Ok(i) = idx_boxed.downcast::<i32>() { i } else { return Err(EvalAltResult::ErrorIndexMismatch); };
=======
                let idx = if let Ok(i) = idx_boxed.downcast::<i64>() { i } else { return Err(EvalAltResult::ErrorIndexMismatch); };
>>>>>>> 3dfc6e62

                let mut target : Option<Box<Any>> = None;

                for &mut (ref name, ref mut val) in &mut scope.iter_mut().rev() {
                    if *id == *name {
                        if let Some(arr_typed) = (*val).downcast_mut() as Option<&mut Vec<Box<Any>>> {
                            let result = self.call_fn("clone", Some(&mut arr_typed[*idx as usize]),
                                None, None, None, None, None);

                            if let Ok(clone) = result {
                                target = Some(clone);
                                break;
                            }
                            else {
                                return result;
                            }
                        }
                        else {
                            return Err(EvalAltResult::ErrorIndexMismatch);
                        }
                    }
                }

                if let Some(mut t) = target {
                    let result = self.set_dot_val_helper(&mut t, dot_rhs, source_val);
                    for &mut (ref name, ref mut val) in &mut scope.iter_mut().rev() {
                        if *id == *name {
                            if let Some(arr_typed) = (*val).downcast_mut() as Option<&mut Vec<Box<Any>>> {
                                arr_typed[*idx as usize] = t;
                                break;
                            }
                        }
                    }
                    return result;
                }

                Err(EvalAltResult::ErrorVariableNotFound(id.clone()))
            }
            _ => Err(EvalAltResult::InternalErrorMalformedDotExpression)
        }
    }

    fn eval_expr(&self, scope: &mut Scope, expr: &Expr) -> Result<Box<Any>, EvalAltResult> {
        match *expr {
            Expr::IntConst(i) => Ok(Box::new(i)),
            Expr::StringConst(ref s) => Ok(Box::new(s.clone())),
            Expr::Identifier(ref id) => {
                for &mut (ref name, ref mut val) in &mut scope.iter_mut().rev() {
                    if *id == *name {
                        return self.call_fn("clone", Some(val), None, None, None, None, None);
                    }
                }
                Err(EvalAltResult::ErrorVariableNotFound(id.clone()))
            }
            Expr::Index(ref id, ref idx_raw) => {
                let idx = try!(self.eval_expr(scope, idx_raw));

                for &mut (ref name, ref mut val) in &mut scope.iter_mut().rev() {
                    if *id == *name {
                        if let Ok(i) = idx.downcast::<i64>() {
                            if let Some(arr_typed) = (*val).downcast_mut() as Option<&mut Vec<Box<Any>>> {
                                return self.call_fn("clone", Some(&mut arr_typed[*i as usize]), None, None, None, None, None);
                            }
                            else {
                                return Err(EvalAltResult::ErrorIndexMismatch);
                            }
                        }
                        else {
                            return Err(EvalAltResult::ErrorIndexMismatch);
                        }
                    }
                }

                Err(EvalAltResult::ErrorVariableNotFound(id.clone()))
            }
            Expr::Assignment(ref id, ref rhs) => {
                let rhs_val = try!(self.eval_expr(scope, rhs));

                match **id {
                    Expr::Identifier(ref n) => {
                        for &mut (ref name, ref mut val) in &mut scope.iter_mut().rev() {
                            if *n == *name {

                                *val = rhs_val;

                                return Ok(Box::new(()));
                            }
                        }
                        Err(EvalAltResult::ErrorVariableNotFound(n.clone()))
                    }
                    Expr::Index(ref id, ref idx_raw) => {
                        let idx = try!(self.eval_expr(scope, idx_raw));

                        for &mut (ref name, ref mut val) in &mut scope.iter_mut().rev() {
                            if *id == *name {
                                if let Ok(i) = idx.downcast::<i64>() {
                                    if let Some(arr_typed) = (*val).downcast_mut() as Option<&mut Vec<Box<Any>>> {
                                        arr_typed[*i as usize] = rhs_val;
                                        return Ok(Box::new(()));
                                    }
                                    else {
                                        return Err(EvalAltResult::ErrorIndexMismatch);
                                    }
                                }
                                else {
                                    return Err(EvalAltResult::ErrorIndexMismatch);
                                }
                            }
                        }

                        Err(EvalAltResult::ErrorVariableNotFound(id.clone()))
                    }
                    Expr::Dot(ref dot_lhs, ref dot_rhs) => {
                        self.set_dot_val(scope, dot_lhs, dot_rhs, rhs_val)
                    }
                    _ => Err(EvalAltResult::ErrorAssignmentToUnknownLHS)
                }
            }
            Expr::Dot(ref lhs, ref rhs) => {
                self.get_dot_val(scope, lhs, rhs)
            }
            Expr::Array(ref contents) => {
                let mut arr = Vec::new();

                for item in (*contents).iter() {
                    let arg = try!(self.eval_expr(scope, item));
                    arr.push(arg);
                }

                Ok(Box::new(arr))
            }
            Expr::FnCall(ref fn_name, ref args) => {
                if args.len() == 0 {
                    self.call_fn(&fn_name, None, None, None, None, None, None)
                }
                else if args.len() == 1 {
                    let mut arg = try!(self.eval_expr(scope, &args[0]));

                    self.call_fn(&fn_name, Some(&mut arg), None, None, None, None, None)
                }
                else if args.len() == 2 {
                    let mut arg1 = try!(self.eval_expr(scope, &args[0]));
                    let mut arg2 = try!(self.eval_expr(scope, &args[1]));

                    self.call_fn(&fn_name, Some(&mut arg1), Some(&mut arg2), None, None, None, None)
                }
                else if args.len() == 3 {
                    let mut arg1 = try!(self.eval_expr(scope, &args[0]));
                    let mut arg2 = try!(self.eval_expr(scope, &args[1]));
                    let mut arg3 = try!(self.eval_expr(scope, &args[2]));

                    self.call_fn(&fn_name, Some(&mut arg1), Some(&mut arg2), Some(&mut arg3), None, None, None)
                }
                else if args.len() == 4 {
                    let mut arg1 = try!(self.eval_expr(scope, &args[0]));
                    let mut arg2 = try!(self.eval_expr(scope, &args[1]));
                    let mut arg3 = try!(self.eval_expr(scope, &args[2]));
                    let mut arg4 = try!(self.eval_expr(scope, &args[3]));

                    self.call_fn(&fn_name, Some(&mut arg1), Some(&mut arg2), Some(&mut arg3), Some(&mut arg4), None, None)
                }
                else if args.len() == 5 {
                    let mut arg1 = try!(self.eval_expr(scope, &args[0]));
                    let mut arg2 = try!(self.eval_expr(scope, &args[1]));
                    let mut arg3 = try!(self.eval_expr(scope, &args[2]));
                    let mut arg4 = try!(self.eval_expr(scope, &args[3]));
                    let mut arg5 = try!(self.eval_expr(scope, &args[4]));

                    self.call_fn(&fn_name, Some(&mut arg1), Some(&mut arg2), Some(&mut arg3), Some(&mut arg4),
                        Some(&mut arg5), None)
                }
                else if args.len() == 6 {
                    let mut arg1 = try!(self.eval_expr(scope, &args[0]));
                    let mut arg2 = try!(self.eval_expr(scope, &args[1]));
                    let mut arg3 = try!(self.eval_expr(scope, &args[2]));
                    let mut arg4 = try!(self.eval_expr(scope, &args[3]));
                    let mut arg5 = try!(self.eval_expr(scope, &args[4]));
                    let mut arg6 = try!(self.eval_expr(scope, &args[5]));

                    self.call_fn(&fn_name, Some(&mut arg1), Some(&mut arg2), Some(&mut arg3), Some(&mut arg4),
                        Some(&mut arg5), Some(&mut arg6))
                }
                else {
                    Err(EvalAltResult::ErrorFunctionCallNotSupported)
                }
            }
            Expr::True => {
                Ok(Box::new(true))
            }
            Expr::False => {
                Ok(Box::new(false))
            }
        }
    }

    fn eval_stmt(&self, scope: &mut Scope, stmt: &Stmt) -> Result<Box<Any>, EvalAltResult> {
        match *stmt {
            Stmt::Expr(ref e) => {
                self.eval_expr(scope, e)
            }
            Stmt::Block(ref b) => {
                let prev_len = scope.len();
                let mut last_result : Result<Box<Any>, EvalAltResult> = Ok(Box::new(()));

                for s in b.iter() {
                    last_result = self.eval_stmt(scope, s);
                    match last_result {
                        Err(x) => {last_result = Err(x); break},
                        _ => ()
                    }
                }

                while scope.len() > prev_len {
                    scope.pop();
                }

                return last_result;
            }
            Stmt::If(ref guard, ref body) => {
                let guard_result = try!(self.eval_expr(scope, guard));
                match guard_result.downcast::<bool>() {
                    Ok(g) => {
                        if *g {
                            self.eval_stmt(scope, body)
                        }
                        else {
                            Ok(Box::new(()))
                        }
                    }
                    Err(_) => Err(EvalAltResult::ErrorIfGuardMismatch)
                }
            }
            Stmt::IfElse(ref guard, ref body, ref else_body) => {
                let guard_result = try!(self.eval_expr(scope, guard));
                match guard_result.downcast::<bool>() {
                    Ok(g) => {
                        if *g {
                            self.eval_stmt(scope, body)
                        }
                        else {
                            self.eval_stmt(scope, else_body)
                        }
                    }
                    Err(_) => Err(EvalAltResult::ErrorIfGuardMismatch)
                }
            }
            Stmt::While(ref guard, ref body) => {
                loop {
                    let guard_result = try!(self.eval_expr(scope, guard));
                    match guard_result.downcast::<bool>() {
                        Ok(g) => {
                            if *g {
                                match self.eval_stmt(scope, body) {
                                    Err(EvalAltResult::LoopBreak) => { return Ok(Box::new(())); }
                                    Err(x) => { return Err(x); }
                                    _ => ()
                                }
                            }
                            else {
                                return Ok(Box::new(()));
                            }
                        }
                        Err(_) => return Err(EvalAltResult::ErrorIfGuardMismatch)
                    }
                }
            }
            Stmt::Break => return Err(EvalAltResult::LoopBreak),
            Stmt::Return => return Err(EvalAltResult::Return(Box::new(()))),
            Stmt::ReturnWithVal(ref a) => {
                let result = try!(self.eval_expr(scope, a));
                return Err(EvalAltResult::Return(result));
            }
            Stmt::Var(ref name, ref init) => {
                match init {
                    & Some(ref v) => {
                        let i = try!(self.eval_expr(scope, v));
                        scope.push((name.clone(), i));
                    },
                    & None => {
                        scope.push((name.clone(), Box::new(())));
                    }
                };
                Ok(Box::new(()))
            }
        }
    }

    pub fn eval_file<T:Any+Clone>(&mut self, fname: &str) -> Result<T, EvalAltResult> {
        use std::fs::File;
        use std::io::prelude::*;

        if let Ok(mut f) = File::open(fname.clone()) {
            let mut contents = String::new();

            if let Ok(_) = f.read_to_string(&mut contents) {
                self.eval::<T>(&contents)
            }
            else {
                Err(EvalAltResult::ErrorCantOpenScriptFile)
            }
        }
        else {
            Err(EvalAltResult::ErrorCantOpenScriptFile)
        }
    }

    pub fn eval<T:Any+Clone>(&mut self, input: &str) -> Result<T, EvalAltResult> {
        let mut scope: Scope = Vec::new();

        self.eval_with_scope(&mut scope, input)
    }

    pub fn eval_with_scope<T:Any+Clone>(&mut self, scope: &mut Scope, input: &str) -> Result<T, EvalAltResult> {
        let tokens = lex(input);

        let mut peekables = tokens.peekable();
        let tree = parse(&mut peekables);

        match tree {
            Ok((ref os, ref fns)) => {
                let mut x: Result<Box<Any>, EvalAltResult> = Ok(Box::new(()));

                for f in fns {
                    if f.params.len() > 6 {
                        return Err(EvalAltResult::ErrorFunctionArityNotSupported);
                    }
                    let name = f.name.clone();
                    let local_f = f.clone();
                    let ent = self.fns.entry(name).or_insert(Vec::new());
                    (*ent).push(FnType::InternalFn(local_f));
                }

                for o in os {
                    x = match self.eval_stmt(scope, &o) {
                        Ok(v) => Ok(v),
                        Err(e) => return Err(e)
                    }
                }

                match x {
                    Ok(v) => {
                        match v.downcast::<T>() {
                            Ok(out) => Ok(*out),
                            Err(_) => Err(EvalAltResult::ErrorMismatchOutputType)
                        }
                    }
                    Err(e) => Err(e)
                }
            }
            Err(_) => Err(EvalAltResult::ErrorFunctionArgMismatch)
        }
    }

    pub fn register_default_lib(engine: &mut Engine) {
        engine.register_type::<i32>();
        engine.register_type::<u32>();
        engine.register_type::<i64>();
        engine.register_type::<u64>();
        engine.register_type::<f32>();
        engine.register_type::<f64>();
        engine.register_type::<String>();
        engine.register_type::<char>();
        engine.register_type::<bool>();

        macro_rules! reg_op {
            ($engine:expr, $x:expr, $op:expr, $( $y:ty ),*) => (
                $(
                    $engine.register_fn($x, ($op as fn(x: $y, y: $y)->$y));
                )*
            )
        }

        macro_rules! reg_cmp {
            ($engine:expr, $x:expr, $op:expr, $( $y:ty ),*) => (
                $(
                    $engine.register_fn($x, ($op as fn(x: $y, y: $y)->bool));
                )*
            )
        }

        fn add<T: Add>(x: T, y: T) -> <T as Add>::Output { x + y }
        fn sub<T: Sub>(x: T, y: T) -> <T as Sub>::Output { x - y }
        fn mul<T: Mul>(x: T, y: T) -> <T as Mul>::Output { x * y }
        fn div<T: Div>(x: T, y: T) -> <T as Div>::Output { x / y }
        fn lt<T: Ord>(x: T, y: T) -> bool { x < y }
        fn lte<T: Ord>(x: T, y: T) -> bool { x <= y }
        fn gt<T: Ord>(x: T, y: T) -> bool { x > y }
        fn gte<T: Ord>(x: T, y: T) -> bool { x >= y }
        fn eq<T: Eq>(x: T, y: T) -> bool { x == y }
        fn ne<T: Eq>(x: T, y: T) -> bool { x != y }
        fn and(x: bool, y: bool) -> bool { x && y }
        fn or(x: bool, y: bool) -> bool { x || y }

        reg_op!(engine, "+", add, i32, i64, u32, u64, f32, f64);
        reg_op!(engine, "-", sub, i32, i64, u32, u64, f32, f64);
        reg_op!(engine, "*", mul, i32, i64, u32, u64, f32, f64);
        reg_op!(engine, "/", div, i32, i64, u32, u64, f32, f64);

        reg_cmp!(engine, "<", lt, i32, i64, u32, u64);
        reg_cmp!(engine, "<=", lte, i32, i64, u32, u64);
        reg_cmp!(engine, ">", gt, i32, i64, u32, u64);
        reg_cmp!(engine, ">=", gte, i32, i64, u32, u64);
        reg_cmp!(engine, "==", eq, i32, i64, u32, u64, bool);
        reg_cmp!(engine, "!=", ne, i32, i64, u32, u64, bool);

        reg_op!(engine, "||", or, bool);
        reg_op!(engine, "&&", and, bool);

        //engine.register_fn("[]", idx);
        //FIXME?  Registering array lookups are a special case because we want to return boxes directly
        //let ent = engine.fns.entry("[]".to_string()).or_insert(Vec::new());
        //(*ent).push(FnType::ExternalFn2(Box::new(idx)));

    }

    pub fn new() -> Engine {
        let mut engine = Engine {
            fns: HashMap::new()
        };

        Engine::register_default_lib(&mut engine);

        engine
    }
}


#[test]
fn test_number_literal() {
    let mut engine = Engine::new();

    if let Ok(result) = engine.eval::<i64>("65") {
        assert_eq!(result, 65);
    }
    else {
        assert!(false);
    }
}

#[test]
fn test_ops() {
    let mut engine = Engine::new();

    if let Ok(result) = engine.eval::<i64>("60 + 5") {
        assert_eq!(result, 65);
    }
    else {
        assert!(false);
    }

    if let Ok(result) = engine.eval::<i64>("(1 + 2) * (6 - 4) / 2") {
        assert_eq!(result, 3);
    }
    else {
        assert!(false);
    }
}

#[test]
fn test_mismatched_op() {
    let mut engine = Engine::new();

    match engine.eval::<i64>("60 + \"hello\"") {
        Err(EvalAltResult::ErrorFunctionArgMismatch) => (),
        _ => assert!(false)
    }
}

#[test]
fn test_bool_op1() {
    let mut engine = Engine::new();

    if let Ok(result) = engine.eval::<bool>("true && (false || true)") {
        assert_eq!(result, true);
    }
    else {
        assert!(false);
    }
}

#[test]
fn test_bool_op2() {
    let mut engine = Engine::new();

    if let Ok(result) = engine.eval::<bool>("false && (false || true)") {
        assert_eq!(result, false);
    }
    else {
        assert!(false);
    }
}

#[test]
fn test_op_prec() {
    let mut engine = Engine::new();

    if let Ok(result) = engine.eval::<i64>("var x = 0; if x == 10 || true { x = 1} x") {
        assert_eq!(result, 1);
    }
    else {
        assert!(false);
    }
}

#[test]
fn test_if() {
    let mut engine = Engine::new();

    if let Ok(result) = engine.eval::<i64>("if true { 55 }") {
        assert_eq!(result, 55);
    }
    else {
        assert!(false);
    }

    if let Ok(result) = engine.eval::<i64>("if false { 55 } else { 44 }") {
        assert_eq!(result, 44);
    }
    else {
        assert!(false);
    }

    if let Ok(result) = engine.eval::<i64>("if true { 55 } else { 44 }") {
        assert_eq!(result, 55);
    }
    else {
        assert!(false);
    }
}

#[test]
fn test_while() {
    let mut engine = Engine::new();

    if let Ok(result) = engine.eval::<i64>("var x = 0; while x < 10 { x = x + 1; if x > 5 { break } } x") {
        assert_eq!(result, 6);
    }
    else {
        assert!(false);
    }
}

#[test]
fn test_var_scope() {
    let mut engine = Engine::new();
    let mut scope: Scope = Vec::new();

    if let Ok(_) = engine.eval_with_scope::<()>(&mut scope, "var x = 4 + 5") { } else { assert!(false); }

    if let Ok(result) = engine.eval_with_scope::<i64>(&mut scope, "x") {
        assert_eq!(result, 9);
    }
    else {
        assert!(false);
    }

    if let Ok(_) = engine.eval_with_scope::<()>(&mut scope, "x = x + 1; x = x + 2;") { } else { assert!(false); }

    if let Ok(result) = engine.eval_with_scope::<i64>(&mut scope, "x") {
        assert_eq!(result, 12);
    }
    else {
        assert!(false);
    }

    if let Ok(_) = engine.eval_with_scope::<()>(&mut scope, "{var x = 3}") { } else { assert!(false); }

    if let Ok(result) = engine.eval_with_scope::<i64>(&mut scope, "x") {
        assert_eq!(result, 12);
    }
    else {
        assert!(false);
    }
}

#[test]
fn test_method_call() {
    #[derive(Clone)]
    struct TestStruct {
        x: i64
    }

    impl TestStruct {
        fn update(&mut self) {
            self.x += 1000;
        }

        fn new() -> TestStruct {
            TestStruct { x: 1 }
        }
    }

    let mut engine = Engine::new();

    engine.register_type::<TestStruct>();

    engine.register_fn("update", TestStruct::update);
    engine.register_fn("new_ts", TestStruct::new);

    if let Ok(result) = engine.eval::<TestStruct>("var x = new_ts(); x.update(); x") {
        assert_eq!(result.x, 1001);
    }
    else {
        assert!(false);
    }

}

#[test]
fn test_get_set() {
    #[derive(Clone)]
    struct TestStruct {
        x: i64
    }

    impl TestStruct {
        fn get_x(&mut self) -> i64 {
            self.x
        }

        fn set_x(&mut self, new_x: i64) {
            self.x = new_x;
        }

        fn new() -> TestStruct {
            TestStruct { x: 1 }
        }
    }

    let mut engine = Engine::new();

    engine.register_type::<TestStruct>();

    engine.register_get_set("x", TestStruct::get_x, TestStruct::set_x);
    engine.register_fn("new_ts", TestStruct::new);

    if let Ok(result) = engine.eval::<i64>("var a = new_ts(); a.x = 500; a.x") {
        assert_eq!(result, 500);
    }
    else {
        assert!(false);
    }
}

#[test]
fn test_big_get_set() {
    #[derive(Clone)]
    struct TestChild {
        x: i64
    }

    impl TestChild {
        fn get_x(&mut self) -> i64 {
            self.x
        }

        fn set_x(&mut self, new_x: i64) {
            self.x = new_x;
        }

        fn new() -> TestChild {
            TestChild { x: 1 }
        }
    }

    #[derive(Clone)]
    struct TestParent {
        child: TestChild
    }

    impl TestParent {
        fn get_child(&mut self) -> TestChild {
            self.child.clone()
        }

        fn set_child(&mut self, new_child: TestChild) {
            self.child = new_child;
        }

        fn new() -> TestParent {
            TestParent { child: TestChild::new() }
        }

    }

    let mut engine = Engine::new();

    engine.register_type::<TestChild>();
    engine.register_type::<TestParent>();

    engine.register_get_set("x", TestChild::get_x, TestChild::set_x);
    engine.register_get_set("child", TestParent::get_child, TestParent::set_child);

    engine.register_fn("new_tp", TestParent::new);

    if let Ok(result) = engine.eval::<i64>("var a = new_tp(); a.child.x = 500; a.child.x") {
        assert_eq!(result, 500);
    }
    else {
        assert!(false);
    }
}

#[test]
fn test_internal_fn() {
    let mut engine = Engine::new();

    if let Ok(result) = engine.eval::<i64>("fn addme(a, b) { a+b } addme(3, 4)") {
        assert_eq!(result, 7);
    }
    else {
        assert!(false);
    }

    if let Ok(result) = engine.eval::<i64>("fn bob() { return 4; 5 } bob()") {
        assert_eq!(result, 4);
    }
    else {
        assert!(false);
    }
}

#[test]
fn test_big_internal_fn() {
    let mut engine = Engine::new();

    if let Ok(result) = engine.eval::<i64>("fn mathme(a, b, c, d, e, f) { a - b * c + d * e - f } mathme(100, 5, 2, 9, 6, 32)") {
        assert_eq!(result, 112);
    }
    else {
        assert!(false);
    }
}

#[test]
fn test_string() {
    let mut engine = Engine::new();

    if let Ok(result) = engine.eval::<String>("\"Test string: \\u2764\"") {
        assert_eq!(result, "Test string: ❤");
    }
    else {
        assert!(false);
    }
}

#[test]
fn test_arrays() {
    let mut engine = Engine::new();

    if let Ok(result) = engine.eval::<i64>("var x = [1, 2, 3]; x[1]") {
        assert_eq!(result, 2);
    }
    else {
        assert!(false);
    }

    if let Ok(result) = engine.eval::<i64>("var y = [1, 2, 3]; y[1] = 5; y[1]") {
        assert_eq!(result, 5);
    }
    else {
        assert!(false);
    }
}

#[test]
fn test_array_with_structs() {
    #[derive(Clone)]
    struct TestStruct {
        x: i64
    }

    impl TestStruct {
        fn update(&mut self) {
            self.x += 1000;
        }

        fn get_x(&mut self) -> i64 {
            self.x
        }

        fn set_x(&mut self, new_x: i64) {
            self.x = new_x;
        }

        fn new() -> TestStruct {
            TestStruct { x: 1 }
        }
    }

    let mut engine = Engine::new();

    engine.register_type::<TestStruct>();

    engine.register_get_set("x", TestStruct::get_x, TestStruct::set_x);
    engine.register_fn("update", TestStruct::update);
    engine.register_fn("new_ts", TestStruct::new);

    if let Ok(result) = engine.eval::<i64>("var a = [new_ts()]; a[0].x") {
        assert_eq!(result, 1);
    }
    else {
        assert!(false);
    }

    if let Ok(result) = engine.eval::<i64>("var a = [new_ts()]; a[0].x = 100; a[0].update(); a[0].x") {
        assert_eq!(result, 1100);
    }
    else {
        assert!(false);
    }
}

<|MERGE_RESOLUTION|>--- conflicted
+++ resolved
@@ -477,11 +477,7 @@
             }
             Expr::Index(ref id, ref idx_raw) => {
                 let idx_boxed = try!(self.eval_expr(scope, idx_raw));
-<<<<<<< HEAD
-                let idx = if let Ok(i) = idx_boxed.downcast::<i32>() { i } else { return Err(EvalAltResult::ErrorIndexMismatch); };
-=======
                 let idx = if let Ok(i) = idx_boxed.downcast::<i64>() { i } else { return Err(EvalAltResult::ErrorIndexMismatch); };
->>>>>>> 3dfc6e62
 
                 let mut target : Option<Box<Any>> = None;
 
@@ -593,11 +589,7 @@
             }
             Expr::Index(ref id, ref idx_raw) => {
                 let idx_boxed = try!(self.eval_expr(scope, idx_raw));
-<<<<<<< HEAD
-                let idx = if let Ok(i) = idx_boxed.downcast::<i32>() { i } else { return Err(EvalAltResult::ErrorIndexMismatch); };
-=======
                 let idx = if let Ok(i) = idx_boxed.downcast::<i64>() { i } else { return Err(EvalAltResult::ErrorIndexMismatch); };
->>>>>>> 3dfc6e62
 
                 let mut target : Option<Box<Any>> = None;
 

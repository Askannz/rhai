//! Main module defining the script evaluation `Engine`.

use crate::any::{map_std_type_name, Dynamic, Union, Variant};
use crate::calc_fn_hash;
use crate::fn_call::run_builtin_op_assignment;
use crate::fn_native::{CallableFunction, Callback, FnPtr};
use crate::module::{resolvers, Module, ModuleRef, ModuleResolver};
use crate::optimize::OptimizationLevel;
use crate::packages::{Package, PackagesCollection, StandardPackage};
use crate::parser::{Expr, FnAccess, ImmutableString, ReturnType, ScriptFnDef, Stmt};
use crate::r#unsafe::unsafe_cast_var_name_to_lifetime;
use crate::result::EvalAltResult;
use crate::scope::{EntryType as ScopeEntryType, Scope};
use crate::syntax::{CustomSyntax, EvalContext};
use crate::token::Position;
use crate::utils::StaticVec;

use crate::stdlib::{
    any::TypeId,
    borrow::Cow,
    boxed::Box,
    collections::{HashMap, HashSet},
    fmt, format,
    iter::{empty, once},
    string::{String, ToString},
    vec::Vec,
};

/// Variable-sized array of `Dynamic` values.
///
/// Not available under the `no_index` feature.
#[cfg(not(feature = "no_index"))]
pub type Array = Vec<Dynamic>;

/// Hash map of `Dynamic` values with `ImmutableString` keys.
///
/// Not available under the `no_object` feature.
#[cfg(not(feature = "no_object"))]
pub type Map = HashMap<ImmutableString, Dynamic>;

/// A stack of imported modules.
/// Exported under the `internals` feature only.
///
/// ## WARNING
///
/// This type is volatile and may change.
pub type Imports<'a> = Vec<(Cow<'a, str>, Module)>;

#[cfg(not(feature = "unchecked"))]
#[cfg(debug_assertions)]
pub const MAX_CALL_STACK_DEPTH: usize = 16;
#[cfg(not(feature = "unchecked"))]
#[cfg(debug_assertions)]
pub const MAX_EXPR_DEPTH: usize = 32;
#[cfg(not(feature = "unchecked"))]
#[cfg(debug_assertions)]
pub const MAX_FUNCTION_EXPR_DEPTH: usize = 16;

#[cfg(not(feature = "unchecked"))]
#[cfg(not(debug_assertions))]
pub const MAX_CALL_STACK_DEPTH: usize = 128;
#[cfg(not(feature = "unchecked"))]
#[cfg(not(debug_assertions))]
pub const MAX_EXPR_DEPTH: usize = 128;
#[cfg(not(feature = "unchecked"))]
#[cfg(not(debug_assertions))]
pub const MAX_FUNCTION_EXPR_DEPTH: usize = 32;

#[cfg(feature = "unchecked")]
pub const MAX_CALL_STACK_DEPTH: usize = usize::MAX;
#[cfg(feature = "unchecked")]
pub const MAX_EXPR_DEPTH: usize = 0;
#[cfg(feature = "unchecked")]
pub const MAX_FUNCTION_EXPR_DEPTH: usize = 0;

pub const KEYWORD_PRINT: &str = "print";
pub const KEYWORD_DEBUG: &str = "debug";
pub const KEYWORD_TYPE_OF: &str = "type_of";
pub const KEYWORD_EVAL: &str = "eval";
pub const KEYWORD_FN_PTR: &str = "Fn";
pub const KEYWORD_FN_PTR_CALL: &str = "call";
pub const KEYWORD_FN_PTR_CURRY: &str = "curry";
pub const KEYWORD_THIS: &str = "this";
pub const FN_TO_STRING: &str = "to_string";
pub const FN_GET: &str = "get$";
pub const FN_SET: &str = "set$";
pub const FN_IDX_GET: &str = "index$get$";
pub const FN_IDX_SET: &str = "index$set$";
pub const FN_ANONYMOUS: &str = "anon$";
pub const MARKER_EXPR: &str = "$expr$";
pub const MARKER_BLOCK: &str = "$block$";
pub const MARKER_IDENT: &str = "$ident$";

/// A type specifying the method of chaining.
#[derive(Debug, Clone, Copy, Eq, PartialEq, Hash)]
pub enum ChainType {
    None,
    Index,
    Dot,
}

/// A type that encapsulates a mutation target for an expression with side effects.
#[derive(Debug)]
pub enum Target<'a> {
    /// The target is a mutable reference to a `Dynamic` value somewhere.
    Ref(&'a mut Dynamic),
    /// The target is a temporary `Dynamic` value (i.e. the mutation can cause no side effects).
    Value(Dynamic),
    /// The target is a character inside a String.
    /// This is necessary because directly pointing to a char inside a String is impossible.
    StringChar(&'a mut Dynamic, usize, Dynamic),
}

impl Target<'_> {
    /// Is the `Target` a reference pointing to other data?
    pub fn is_ref(&self) -> bool {
        match self {
            Self::Ref(_) => true,
            Self::Value(_) | Self::StringChar(_, _, _) => false,
        }
    }
    /// Is the `Target` an owned value?
    pub fn is_value(&self) -> bool {
        match self {
            Self::Ref(_) => false,
            Self::Value(_) => true,
            Self::StringChar(_, _, _) => false,
        }
    }
    /// Is the `Target` a specific type?
    pub fn is<T: Variant + Clone>(&self) -> bool {
        match self {
            Target::Ref(r) => r.is::<T>(),
            Target::Value(r) => r.is::<T>(),
            Target::StringChar(_, _, _) => TypeId::of::<T>() == TypeId::of::<char>(),
        }
    }
    /// Get the value of the `Target` as a `Dynamic`, cloning a referenced value if necessary.
    pub fn clone_into_dynamic(self) -> Dynamic {
        match self {
            Self::Ref(r) => r.clone(),        // Referenced value is cloned
            Self::Value(v) => v,              // Owned value is simply taken
            Self::StringChar(_, _, ch) => ch, // Character is taken
        }
    }
    /// Get a mutable reference from the `Target`.
    pub fn as_mut(&mut self) -> &mut Dynamic {
        match self {
            Self::Ref(r) => *r,
            Self::Value(ref mut r) => r,
            Self::StringChar(_, _, ref mut r) => r,
        }
    }
    /// Update the value of the `Target`.
    /// Position in `EvalAltResult` is `None` and must be set afterwards.
    pub fn set_value(&mut self, new_val: Dynamic) -> Result<(), Box<EvalAltResult>> {
        match self {
            Self::Ref(r) => **r = new_val,
            Self::Value(_) => {
                return Err(Box::new(EvalAltResult::ErrorAssignmentToUnknownLHS(
                    Position::none(),
                )))
            }
            Self::StringChar(Dynamic(Union::Str(ref mut s)), index, _) => {
                // Replace the character at the specified index position
                let new_ch = new_val
                    .as_char()
                    .map_err(|_| EvalAltResult::ErrorCharMismatch(Position::none()))?;

                let mut chars = s.chars().collect::<StaticVec<_>>();
                let ch = chars[*index];

                // See if changed - if so, update the String
                if ch != new_ch {
                    chars[*index] = new_ch;
                    *s = chars.iter().collect::<String>().into();
                }
            }
            _ => unreachable!(),
        }

        Ok(())
    }
}

impl<'a> From<&'a mut Dynamic> for Target<'a> {
    fn from(value: &'a mut Dynamic) -> Self {
        Self::Ref(value)
    }
}
impl<T: Into<Dynamic>> From<T> for Target<'_> {
    fn from(value: T) -> Self {
        Self::Value(value.into())
    }
}

/// A type that holds all the current states of the Engine.
/// Exported under the `internals` feature only.
///
/// # Safety
///
/// This type uses some unsafe code, mainly for avoiding cloning of local variable names via
/// direct lifetime casting.
///
/// ## WARNING
///
/// This type is volatile and may change.
#[derive(Debug, Clone, Eq, PartialEq, Hash, Default)]
pub struct State {
    /// Normally, access to variables are parsed with a relative offset into the scope to avoid a lookup.
    /// In some situation, e.g. after running an `eval` statement, subsequent offsets become mis-aligned.
    /// When that happens, this flag is turned on to force a scope lookup by name.
    pub always_search: bool,
    /// Level of the current scope.  The global (root) level is zero, a new block (or function call)
    /// is one level higher, and so on.
    pub scope_level: usize,
    /// Number of operations performed.
    pub operations: u64,
    /// Number of modules loaded.
    pub modules: usize,
}

impl State {
    /// Create a new `State`.
    pub fn new() -> Self {
        Default::default()
    }
}

/// Get a script-defined function definition from a module.
#[cfg(not(feature = "no_function"))]
pub fn get_script_function_by_signature<'a>(
    module: &'a Module,
    name: &str,
    params: usize,
    public_only: bool,
) -> Option<&'a ScriptFnDef> {
    // Qualifiers (none) + function name + number of arguments.
    let hash_script = calc_fn_hash(empty(), name, params, empty());
    let func = module.get_fn(hash_script)?;
    if !func.is_script() {
        return None;
    }
    let fn_def = func.get_fn_def();

    match fn_def.access {
        FnAccess::Private if public_only => None,
        FnAccess::Private | FnAccess::Public => Some(&fn_def),
    }
}

/// Rhai main scripting engine.
///
/// ```
/// # fn main() -> Result<(), Box<rhai::EvalAltResult>> {
/// use rhai::Engine;
///
/// let engine = Engine::new();
///
/// let result = engine.eval::<i64>("40 + 2")?;
///
/// println!("Answer: {}", result);  // prints 42
/// # Ok(())
/// # }
/// ```
///
/// Currently, `Engine` is neither `Send` nor `Sync`. Use the `sync` feature to make it `Send + Sync`.
pub struct Engine {
    /// A unique ID identifying this scripting `Engine`.
    pub id: Option<String>,

    /// A module containing all functions directly loaded into the Engine.
    pub(crate) global_module: Module,
    /// A collection of all library packages loaded into the Engine.
    pub(crate) packages: PackagesCollection,

    /// A module resolution service.
    pub(crate) module_resolver: Option<Box<dyn ModuleResolver>>,

    /// A hashmap mapping type names to pretty-print names.
    pub(crate) type_names: Option<HashMap<String, String>>,

    /// A hashset containing symbols to disable.
    pub(crate) disabled_symbols: Option<HashSet<String>>,
    /// A hashset containing custom keywords and precedence to recognize.
    pub(crate) custom_keywords: Option<HashMap<String, u8>>,
    /// Custom syntax.
    pub(crate) custom_syntax: Option<HashMap<String, CustomSyntax>>,

    /// Callback closure for implementing the `print` command.
    pub(crate) print: Callback<str, ()>,
    /// Callback closure for implementing the `debug` command.
    pub(crate) debug: Callback<str, ()>,
    /// Callback closure for progress reporting.
    pub(crate) progress: Option<Callback<u64, bool>>,

    /// Optimize the AST after compilation.
    pub(crate) optimization_level: OptimizationLevel,
    /// Maximum levels of call-stack to prevent infinite recursion.
    ///
    /// Defaults to 16 for debug builds and 128 for non-debug builds.
    pub(crate) max_call_stack_depth: usize,
    /// Maximum depth of statements/expressions at global level.
    pub(crate) max_expr_depth: usize,
    /// Maximum depth of statements/expressions in functions.
    pub(crate) max_function_expr_depth: usize,
    /// Maximum number of operations allowed to run.
    pub(crate) max_operations: u64,
    /// Maximum number of modules allowed to load.
    pub(crate) max_modules: usize,
    /// Maximum length of a string.
    pub(crate) max_string_size: usize,
    /// Maximum length of an array.
    pub(crate) max_array_size: usize,
    /// Maximum number of properties in a map.
    pub(crate) max_map_size: usize,
}

impl fmt::Debug for Engine {
    fn fmt(&self, f: &mut fmt::Formatter<'_>) -> fmt::Result {
        match self.id.as_ref() {
            Some(id) => write!(f, "Engine({})", id),
            None => f.write_str("Engine"),
        }
    }
}

impl Default for Engine {
    fn default() -> Self {
        // Create the new scripting Engine
        let mut engine = Self {
            id: None,

            packages: Default::default(),
            global_module: Default::default(),

            #[cfg(not(feature = "no_module"))]
            #[cfg(not(feature = "no_std"))]
            #[cfg(not(target_arch = "wasm32"))]
            module_resolver: Some(Box::new(resolvers::FileModuleResolver::new())),
            #[cfg(any(feature = "no_module", feature = "no_std", target_arch = "wasm32",))]
            module_resolver: None,

            type_names: None,
            disabled_symbols: None,
            custom_keywords: None,
            custom_syntax: None,

            // default print/debug implementations
            print: Box::new(default_print),
            debug: Box::new(default_print),

            // progress callback
            progress: None,

            // optimization level
            #[cfg(feature = "no_optimize")]
            optimization_level: OptimizationLevel::None,

            #[cfg(not(feature = "no_optimize"))]
            optimization_level: OptimizationLevel::Simple,

            max_call_stack_depth: MAX_CALL_STACK_DEPTH,
            max_expr_depth: MAX_EXPR_DEPTH,
            max_function_expr_depth: MAX_FUNCTION_EXPR_DEPTH,
            max_operations: 0,
            max_modules: usize::MAX,
            max_string_size: 0,
            max_array_size: 0,
            max_map_size: 0,
        };

        engine.load_package(StandardPackage::new().get());

        engine
    }
}

/// Make getter function
pub fn make_getter(id: &str) -> String {
    format!("{}{}", FN_GET, id)
}

/// Make setter function
pub fn make_setter(id: &str) -> String {
    format!("{}{}", FN_SET, id)
}

/// Print/debug to stdout
fn default_print(s: &str) {
    #[cfg(not(feature = "no_std"))]
    #[cfg(not(target_arch = "wasm32"))]
    println!("{}", s);
}

/// Search for a module within an imports stack.
/// Position in `EvalAltResult` is `None` and must be set afterwards.
pub fn search_imports<'s>(
    mods: &'s Imports,
    state: &mut State,
    modules: &Box<ModuleRef>,
) -> Result<&'s Module, Box<EvalAltResult>> {
    let (root, root_pos) = modules.get(0);

    // Qualified - check if the root module is directly indexed
    let index = if state.always_search {
        None
    } else {
        modules.index()
    };

    Ok(if let Some(index) = index {
        let offset = mods.len() - index.get();
        &mods.get(offset).unwrap().1
    } else {
        mods.iter()
            .rev()
            .find(|(n, _)| n == root)
            .map(|(_, m)| m)
            .ok_or_else(|| {
                Box::new(EvalAltResult::ErrorModuleNotFound(
                    root.to_string(),
                    *root_pos,
                ))
            })?
    })
}

/// Search for a module within an imports stack.
/// Position in `EvalAltResult` is `None` and must be set afterwards.
pub fn search_imports_mut<'s>(
    mods: &'s mut Imports,
    state: &mut State,
    modules: &Box<ModuleRef>,
) -> Result<&'s mut Module, Box<EvalAltResult>> {
    let (root, root_pos) = modules.get(0);

    // Qualified - check if the root module is directly indexed
    let index = if state.always_search {
        None
    } else {
        modules.index()
    };

    Ok(if let Some(index) = index {
        let offset = mods.len() - index.get();
        &mut mods.get_mut(offset).unwrap().1
    } else {
        mods.iter_mut()
            .rev()
            .find(|(n, _)| n == root)
            .map(|(_, m)| m)
            .ok_or_else(|| {
                Box::new(EvalAltResult::ErrorModuleNotFound(
                    root.to_string(),
                    *root_pos,
                ))
            })?
    })
}

/// Search for a variable within the scope and imports
pub fn search_namespace<'s, 'a>(
    scope: &'s mut Scope,
    mods: &'s mut Imports,
    state: &mut State,
    this_ptr: &'s mut Option<&mut Dynamic>,
    expr: &'a Expr,
) -> Result<(&'s mut Dynamic, &'a str, ScopeEntryType, Position), Box<EvalAltResult>> {
    match expr {
        Expr::Variable(v) => match v.as_ref() {
            // Qualified variable
            ((name, pos), Some(modules), hash_var, _) => {
                let module = search_imports_mut(mods, state, modules)?;
                let target = module
                    .get_qualified_var_mut(*hash_var)
                    .map_err(|err| match *err {
                        EvalAltResult::ErrorVariableNotFound(_, _) => {
                            Box::new(EvalAltResult::ErrorVariableNotFound(
                                format!("{}{}", modules, name),
                                *pos,
                            ))
                        }
                        _ => err.new_position(*pos),
                    })?;

                // Module variables are constant
                Ok((target, name, ScopeEntryType::Constant, *pos))
            }
            // Normal variable access
            _ => search_scope_only(scope, state, this_ptr, expr),
        },
        _ => unreachable!(),
    }
}

/// Search for a variable within the scope
pub fn search_scope_only<'s, 'a>(
    scope: &'s mut Scope,
    state: &mut State,
    this_ptr: &'s mut Option<&mut Dynamic>,
    expr: &'a Expr,
) -> Result<(&'s mut Dynamic, &'a str, ScopeEntryType, Position), Box<EvalAltResult>> {
    let ((name, pos), _, _, index) = match expr {
        Expr::Variable(v) => v.as_ref(),
        _ => unreachable!(),
    };

    // Check if the variable is `this`
    if name == KEYWORD_THIS {
        if let Some(val) = this_ptr {
            return Ok(((*val).into(), KEYWORD_THIS, ScopeEntryType::Normal, *pos));
        } else {
            return Err(Box::new(EvalAltResult::ErrorUnboundedThis(*pos)));
        }
    }

    // Check if it is directly indexed
    let index = if state.always_search { None } else { *index };

    let index = if let Some(index) = index {
        scope.len() - index.get()
    } else {
        // Find the variable in the scope
        scope
            .get_index(name)
            .ok_or_else(|| Box::new(EvalAltResult::ErrorVariableNotFound(name.into(), *pos)))?
            .0
    };

    let (val, typ) = scope.get_mut(index);
    Ok((val, name, typ, *pos))
}

impl Engine {
    /// Create a new `Engine`
    pub fn new() -> Self {
        Default::default()
    }

    /// Create a new `Engine` with minimal built-in functions.
    /// Use the `load_package` method to load additional packages of functions.
    pub fn new_raw() -> Self {
        Self {
            id: None,

            packages: Default::default(),
            global_module: Default::default(),
            module_resolver: None,

            type_names: None,
            disabled_symbols: None,
            custom_keywords: None,
            custom_syntax: None,

            print: Box::new(|_| {}),
            debug: Box::new(|_| {}),
            progress: None,

            #[cfg(feature = "no_optimize")]
            optimization_level: OptimizationLevel::None,

            #[cfg(not(feature = "no_optimize"))]
            optimization_level: OptimizationLevel::Simple,

            max_call_stack_depth: MAX_CALL_STACK_DEPTH,
            max_expr_depth: MAX_EXPR_DEPTH,
            max_function_expr_depth: MAX_FUNCTION_EXPR_DEPTH,
            max_operations: 0,
            max_modules: usize::MAX,
            max_string_size: 0,
            max_array_size: 0,
            max_map_size: 0,
        }
    }

    /// Chain-evaluate a dot/index chain.
    /// Position in `EvalAltResult` is `None` and must be set afterwards.
    fn eval_dot_index_chain_helper(
        &self,
        state: &mut State,
        lib: &Module,
        this_ptr: &mut Option<&mut Dynamic>,
        target: &mut Target,
        rhs: &Expr,
        idx_values: &mut StaticVec<Dynamic>,
        chain_type: ChainType,
        level: usize,
        mut new_val: Option<Dynamic>,
    ) -> Result<(Dynamic, bool), Box<EvalAltResult>> {
        if chain_type == ChainType::None {
            panic!();
        }

        let is_ref = target.is_ref();

        let next_chain = match rhs {
            Expr::Index(_) => ChainType::Index,
            Expr::Dot(_) => ChainType::Dot,
            _ => ChainType::None,
        };

        // Pop the last index value
        let idx_val = idx_values.pop();

        match chain_type {
            #[cfg(not(feature = "no_index"))]
            ChainType::Index => {
                let pos = rhs.position();

                match rhs {
                    // xxx[idx].expr... | xxx[idx][expr]...
                    Expr::Dot(x) | Expr::Index(x) => {
                        let (idx, expr, pos) = x.as_ref();
                        let idx_pos = idx.position();
                        let obj_ptr = &mut self
                            .get_indexed_mut(state, lib, target, idx_val, idx_pos, false, level)?;

                        self.eval_dot_index_chain_helper(
                            state, lib, this_ptr, obj_ptr, expr, idx_values, next_chain, level,
                            new_val,
                        )
                        .map_err(|err| err.new_position(*pos))
                    }
                    // xxx[rhs] = new_val
                    _ if new_val.is_some() => {
                        let mut new_val = new_val.unwrap();
                        let mut idx_val2 = idx_val.clone();

                        match self.get_indexed_mut(state, lib, target, idx_val, pos, true, level) {
                            // Indexed value is an owned value - the only possibility is an indexer
                            // Try to call an index setter
                            Ok(obj_ptr) if obj_ptr.is_value() => {
                                let args = &mut [target.as_mut(), &mut idx_val2, &mut new_val];

                                self.exec_fn_call(
                                    state, lib, FN_IDX_SET, true, 0, args, is_ref, true, None,
                                    level,
                                )
                                .or_else(|err| match *err {
                                    // If there is no index setter, no need to set it back because the indexer is read-only
                                    EvalAltResult::ErrorFunctionNotFound(s, _)
                                        if s == FN_IDX_SET =>
                                    {
                                        Ok(Default::default())
                                    }
                                    _ => Err(err),
                                })?;
                            }
                            // Indexed value is a reference - update directly
                            Ok(ref mut obj_ptr) => {
                                obj_ptr
                                    .set_value(new_val)
                                    .map_err(|err| err.new_position(rhs.position()))?;
                            }
                            Err(err) => match *err {
                                // No index getter - try to call an index setter
                                EvalAltResult::ErrorIndexingType(_, _) => {
                                    let args = &mut [target.as_mut(), &mut idx_val2, &mut new_val];

                                    self.exec_fn_call(
                                        state, lib, FN_IDX_SET, true, 0, args, is_ref, true, None,
                                        level,
                                    )?;
                                }
                                // Error
                                err => return Err(Box::new(err)),
                            },
                        }
                        Ok(Default::default())
                    }
                    // xxx[rhs]
                    _ => self
                        .get_indexed_mut(state, lib, target, idx_val, pos, false, level)
                        .map(|v| (v.clone_into_dynamic(), false)),
                }
            }

            #[cfg(not(feature = "no_object"))]
            ChainType::Dot => {
                match rhs {
                    // xxx.fn_name(arg_expr_list)
                    Expr::FnCall(x) if x.1.is_none() => {
                        self.make_method_call(state, lib, target, rhs, idx_val, level)
                    }
                    // xxx.module::fn_name(...) - syntax error
                    Expr::FnCall(_) => unreachable!(),
                    // {xxx:map}.id = ???
                    Expr::Property(x) if target.is::<Map>() && new_val.is_some() => {
                        let ((prop, _, _), pos) = x.as_ref();
                        let index = prop.clone().into();
                        let mut val =
                            self.get_indexed_mut(state, lib, target, index, *pos, true, level)?;

                        val.set_value(new_val.unwrap())
                            .map_err(|err| err.new_position(rhs.position()))?;
                        Ok((Default::default(), true))
                    }
                    // {xxx:map}.id
                    Expr::Property(x) if target.is::<Map>() => {
                        let ((prop, _, _), pos) = x.as_ref();
                        let index = prop.clone().into();
                        let val =
                            self.get_indexed_mut(state, lib, target, index, *pos, false, level)?;

                        Ok((val.clone_into_dynamic(), false))
                    }
                    // xxx.id = ???
                    Expr::Property(x) if new_val.is_some() => {
                        let ((_, _, setter), pos) = x.as_ref();
                        let mut args = [target.as_mut(), new_val.as_mut().unwrap()];
                        self.exec_fn_call(
                            state, lib, setter, true, 0, &mut args, is_ref, true, None, level,
                        )
                        .map(|(v, _)| (v, true))
                        .map_err(|err| err.new_position(*pos))
                    }
                    // xxx.id
                    Expr::Property(x) => {
                        let ((_, getter, _), pos) = x.as_ref();
                        let mut args = [target.as_mut()];
                        self.exec_fn_call(
                            state, lib, getter, true, 0, &mut args, is_ref, true, None, level,
                        )
                        .map(|(v, _)| (v, false))
                        .map_err(|err| err.new_position(*pos))
                    }
                    // {xxx:map}.sub_lhs[expr] | {xxx:map}.sub_lhs.expr
                    Expr::Index(x) | Expr::Dot(x) if target.is::<Map>() => {
                        let (sub_lhs, expr, pos) = x.as_ref();

                        let mut val = match sub_lhs {
                            Expr::Property(p) => {
                                let ((prop, _, _), _) = p.as_ref();
                                let index = prop.clone().into();
                                self.get_indexed_mut(state, lib, target, index, *pos, false, level)?
                            }
                            // {xxx:map}.fn_name(arg_expr_list)[expr] | {xxx:map}.fn_name(arg_expr_list).expr
                            Expr::FnCall(x) if x.1.is_none() => {
                                let (val, _) = self.make_method_call(
                                    state, lib, target, sub_lhs, idx_val, level,
                                )?;
                                val.into()
                            }
                            // {xxx:map}.module::fn_name(...) - syntax error
                            Expr::FnCall(_) => unreachable!(),
                            // Others - syntax error
                            _ => unreachable!(),
                        };

                        self.eval_dot_index_chain_helper(
                            state, lib, this_ptr, &mut val, expr, idx_values, next_chain, level,
                            new_val,
                        )
                        .map_err(|err| err.new_position(*pos))
                    }
                    // xxx.sub_lhs[expr] | xxx.sub_lhs.expr
                    Expr::Index(x) | Expr::Dot(x) => {
                        let (sub_lhs, expr, pos) = x.as_ref();

                        match sub_lhs {
                            // xxx.prop[expr] | xxx.prop.expr
                            Expr::Property(p) => {
                                let ((_, getter, setter), _) = p.as_ref();
                                let arg_values = &mut [target.as_mut(), &mut Default::default()];
                                let args = &mut arg_values[..1];
                                let (mut val, updated) = self
                                    .exec_fn_call(
                                        state, lib, getter, true, 0, args, is_ref, true, None,
                                        level,
                                    )
                                    .map_err(|err| err.new_position(*pos))?;

                                let val = &mut val;
                                let target = &mut val.into();

                                let (result, may_be_changed) = self
                                    .eval_dot_index_chain_helper(
                                        state, lib, this_ptr, target, expr, idx_values, next_chain,
                                        level, new_val,
                                    )
                                    .map_err(|err| err.new_position(*pos))?;

                                // Feed the value back via a setter just in case it has been updated
                                if updated || may_be_changed {
                                    // Re-use args because the first &mut parameter will not be consumed
                                    arg_values[1] = val;
                                    self.exec_fn_call(
                                        state, lib, setter, true, 0, arg_values, is_ref, true,
                                        None, level,
                                    )
                                    .or_else(
                                        |err| match *err {
                                            // If there is no setter, no need to feed it back because the property is read-only
                                            EvalAltResult::ErrorDotExpr(_, _) => {
                                                Ok(Default::default())
                                            }
                                            _ => Err(err.new_position(*pos)),
                                        },
                                    )?;
                                }

                                Ok((result, may_be_changed))
                            }
                            // xxx.fn_name(arg_expr_list)[expr] | xxx.fn_name(arg_expr_list).expr
                            Expr::FnCall(x) if x.1.is_none() => {
                                let (mut val, _) = self.make_method_call(
                                    state, lib, target, sub_lhs, idx_val, level,
                                )?;
                                let val = &mut val;
                                let target = &mut val.into();

                                self.eval_dot_index_chain_helper(
                                    state, lib, this_ptr, target, expr, idx_values, next_chain,
                                    level, new_val,
                                )
                                .map_err(|err| err.new_position(*pos))
                            }
                            // xxx.module::fn_name(...) - syntax error
                            Expr::FnCall(_) => unreachable!(),
                            // Others - syntax error
                            _ => unreachable!(),
                        }
                    }
                    // Syntax error
                    _ => Err(Box::new(EvalAltResult::ErrorDotExpr(
                        "".into(),
                        rhs.position(),
                    ))),
                }
            }

            _ => unreachable!(),
        }
    }

    /// Evaluate a dot/index chain.
    fn eval_dot_index_chain(
        &self,
        scope: &mut Scope,
        mods: &mut Imports,
        state: &mut State,
        lib: &Module,
        this_ptr: &mut Option<&mut Dynamic>,
        expr: &Expr,
        level: usize,
        new_val: Option<Dynamic>,
    ) -> Result<Dynamic, Box<EvalAltResult>> {
        let ((dot_lhs, dot_rhs, op_pos), chain_type) = match expr {
            Expr::Index(x) => (x.as_ref(), ChainType::Index),
            Expr::Dot(x) => (x.as_ref(), ChainType::Dot),
            _ => unreachable!(),
        };

        let idx_values = &mut StaticVec::new();

        self.eval_indexed_chain(
            scope, mods, state, lib, this_ptr, dot_rhs, chain_type, idx_values, 0, level,
        )?;

        match dot_lhs {
            // id.??? or id[???]
            Expr::Variable(x) => {
                let (var_name, var_pos) = &x.0;

                self.inc_operations(state)
                    .map_err(|err| err.new_position(*var_pos))?;

                let (target, _, typ, pos) =
                    search_namespace(scope, mods, state, this_ptr, dot_lhs)?;

                // Constants cannot be modified
                match typ {
                    ScopeEntryType::Constant if new_val.is_some() => {
                        return Err(Box::new(EvalAltResult::ErrorAssignmentToConstant(
                            var_name.to_string(),
                            pos,
                        )));
                    }
                    ScopeEntryType::Constant | ScopeEntryType::Normal => (),
                }

                let obj_ptr = &mut target.into();
                self.eval_dot_index_chain_helper(
                    state, lib, &mut None, obj_ptr, dot_rhs, idx_values, chain_type, level, new_val,
                )
                .map(|(v, _)| v)
                .map_err(|err| err.new_position(*op_pos))
            }
            // {expr}.??? = ??? or {expr}[???] = ???
            expr if new_val.is_some() => {
                return Err(Box::new(EvalAltResult::ErrorAssignmentToUnknownLHS(
                    expr.position(),
                )));
            }
            // {expr}.??? or {expr}[???]
            expr => {
                let val = self.eval_expr(scope, mods, state, lib, this_ptr, expr, level)?;
                let obj_ptr = &mut val.into();
                self.eval_dot_index_chain_helper(
                    state, lib, this_ptr, obj_ptr, dot_rhs, idx_values, chain_type, level, new_val,
                )
                .map(|(v, _)| v)
                .map_err(|err| err.new_position(*op_pos))
            }
        }
    }

    /// Evaluate a chain of indexes and store the results in a list.
    /// The first few results are stored in the array `list` which is of fixed length.
    /// Any spill-overs are stored in `more`, which is dynamic.
    /// The fixed length array is used to avoid an allocation in the overwhelming cases of just a few levels of indexing.
    /// The total number of values is returned.
    fn eval_indexed_chain(
        &self,
        scope: &mut Scope,
        mods: &mut Imports,
        state: &mut State,
        lib: &Module,
        this_ptr: &mut Option<&mut Dynamic>,
        expr: &Expr,
        chain_type: ChainType,
        idx_values: &mut StaticVec<Dynamic>,
        size: usize,
        level: usize,
    ) -> Result<(), Box<EvalAltResult>> {
        self.inc_operations(state)
            .map_err(|err| err.new_position(expr.position()))?;

        match expr {
            Expr::FnCall(x) if x.1.is_none() => {
                let arg_values =
                    x.3.iter()
                        .map(|arg_expr| {
                            self.eval_expr(scope, mods, state, lib, this_ptr, arg_expr, level)
                        })
                        .collect::<Result<StaticVec<Dynamic>, _>>()?;

                idx_values.push(Dynamic::from(arg_values));
            }
            Expr::FnCall(_) => unreachable!(),
            Expr::Property(_) => idx_values.push(()), // Store a placeholder - no need to copy the property name
            Expr::Index(x) | Expr::Dot(x) => {
                let (lhs, rhs, _) = x.as_ref();

                // Evaluate in left-to-right order
                let lhs_val = match lhs {
                    Expr::Property(_) => Default::default(), // Store a placeholder in case of a property
                    Expr::FnCall(x) if chain_type == ChainType::Dot && x.1.is_none() => {
                        let arg_values = x
                            .3
                            .iter()
                            .map(|arg_expr| {
                                self.eval_expr(scope, mods, state, lib, this_ptr, arg_expr, level)
                            })
                            .collect::<Result<StaticVec<Dynamic>, _>>()?;

                        Dynamic::from(arg_values)
                    }
                    Expr::FnCall(_) => unreachable!(),
                    _ => self.eval_expr(scope, mods, state, lib, this_ptr, lhs, level)?,
                };

                // Push in reverse order
                let chain_type = match expr {
                    Expr::Index(_) => ChainType::Index,
                    Expr::Dot(_) => ChainType::Dot,
                    _ => unreachable!(),
                };
                self.eval_indexed_chain(
                    scope, mods, state, lib, this_ptr, rhs, chain_type, idx_values, size, level,
                )?;

                idx_values.push(lhs_val);
            }
            _ => idx_values.push(self.eval_expr(scope, mods, state, lib, this_ptr, expr, level)?),
        }

        Ok(())
    }

    /// Get the value at the indexed position of a base type
    /// Position in `EvalAltResult` may be None and should be set afterwards.
    fn get_indexed_mut<'a>(
        &self,
        state: &mut State,
        lib: &Module,
        target: &'a mut Target,
        mut idx: Dynamic,
        idx_pos: Position,
        create: bool,
        level: usize,
    ) -> Result<Target<'a>, Box<EvalAltResult>> {
        self.inc_operations(state)?;

        let is_ref = target.is_ref();
        let val = target.as_mut();

        match val {
            #[cfg(not(feature = "no_index"))]
            Dynamic(Union::Array(arr)) => {
                // val_array[idx]
                let index = idx
                    .as_int()
                    .map_err(|_| EvalAltResult::ErrorNumericIndexExpr(idx_pos))?;

                let arr_len = arr.len();

                if index >= 0 {
                    arr.get_mut(index as usize)
                        .map(Target::from)
                        .ok_or_else(|| {
                            Box::new(EvalAltResult::ErrorArrayBounds(arr_len, index, idx_pos))
                        })
                } else {
                    Err(Box::new(EvalAltResult::ErrorArrayBounds(
                        arr_len, index, idx_pos,
                    )))
                }
            }

            #[cfg(not(feature = "no_object"))]
            Dynamic(Union::Map(map)) => {
                // val_map[idx]
                Ok(if create {
                    let index = idx
                        .take_immutable_string()
                        .map_err(|_| EvalAltResult::ErrorStringIndexExpr(idx_pos))?;

                    map.entry(index).or_insert(Default::default()).into()
                } else {
                    let index = idx
                        .downcast_ref::<ImmutableString>()
                        .ok_or_else(|| EvalAltResult::ErrorStringIndexExpr(idx_pos))?;

                    map.get_mut(index.as_str())
                        .map(Target::from)
                        .unwrap_or_else(|| Target::from(()))
                })
            }

            #[cfg(not(feature = "no_index"))]
            Dynamic(Union::Str(s)) => {
                // val_string[idx]
                let chars_len = s.chars().count();
                let index = idx
                    .as_int()
                    .map_err(|_| EvalAltResult::ErrorNumericIndexExpr(idx_pos))?;

                if index >= 0 {
                    let offset = index as usize;
                    let ch = s.chars().nth(offset).ok_or_else(|| {
                        Box::new(EvalAltResult::ErrorStringBounds(chars_len, index, idx_pos))
                    })?;
                    Ok(Target::StringChar(val, offset, ch.into()))
                } else {
                    Err(Box::new(EvalAltResult::ErrorStringBounds(
                        chars_len, index, idx_pos,
                    )))
                }
            }

            #[cfg(not(feature = "no_object"))]
            #[cfg(not(feature = "no_index"))]
            _ => {
                let val_type_name = val.type_name();
                let args = &mut [val, &mut idx];
                self.exec_fn_call(
                    state, lib, FN_IDX_GET, true, 0, args, is_ref, true, None, level,
                )
                .map(|(v, _)| v.into())
<<<<<<< HEAD
                .map_err(|err| match *err {
                    EvalAltResult::ErrorFunctionNotFound(_, _) => Box::new(
                        EvalAltResult::ErrorIndexingType(type_name.into(), Position::none()),
                    ),
                    _ => err,
=======
                .map_err(|e| match *e {
                    EvalAltResult::ErrorFunctionNotFound(..) => {
                        Box::new(EvalAltResult::ErrorIndexingType(
                            self.map_type_name(val_type_name).into(),
                            Position::none(),
                        ))
                    }
                    _ => e,
>>>>>>> 252b6cb8
                })
            }

            #[cfg(feature = "no_index")]
            _ => Err(Box::new(EvalAltResult::ErrorIndexingType(
                self.map_type_name(val.type_name()).into(),
                Position::none(),
            ))),
        }
    }

    // Evaluate an 'in' expression
    fn eval_in_expr(
        &self,
        scope: &mut Scope,
        mods: &mut Imports,
        state: &mut State,
        lib: &Module,
        this_ptr: &mut Option<&mut Dynamic>,
        lhs: &Expr,
        rhs: &Expr,
        level: usize,
    ) -> Result<Dynamic, Box<EvalAltResult>> {
        self.inc_operations(state)
            .map_err(|err| err.new_position(rhs.position()))?;

        let lhs_value = self.eval_expr(scope, mods, state, lib, this_ptr, lhs, level)?;
        let rhs_value = self.eval_expr(scope, mods, state, lib, this_ptr, rhs, level)?;

        match rhs_value {
            #[cfg(not(feature = "no_index"))]
            Dynamic(Union::Array(mut rhs_value)) => {
                let op = "==";
                let mut scope = Scope::new();

                // Call the `==` operator to compare each value
                for value in rhs_value.iter_mut() {
                    let def_value = Some(false);
                    let args = &mut [&mut lhs_value.clone(), value];

                    let hashes = (
                        // Qualifiers (none) + function name + number of arguments + argument `TypeId`'s.
                        calc_fn_hash(empty(), op, args.len(), args.iter().map(|a| a.type_id())),
                        0,
                    );

                    let (r, _) = self
                        .call_fn_raw(
                            &mut scope, mods, state, lib, op, hashes, args, false, false,
                            def_value, level,
                        )
                        .map_err(|err| err.new_position(rhs.position()))?;
                    if r.as_bool().unwrap_or(false) {
                        return Ok(true.into());
                    }
                }

                Ok(false.into())
            }
            #[cfg(not(feature = "no_object"))]
            Dynamic(Union::Map(rhs_value)) => match lhs_value {
                // Only allows String or char
                Dynamic(Union::Str(s)) => Ok(rhs_value.contains_key(s.as_str()).into()),
                Dynamic(Union::Char(c)) => {
                    Ok(rhs_value.contains_key(c.to_string().as_str()).into())
                }
                _ => Err(Box::new(EvalAltResult::ErrorInExpr(lhs.position()))),
            },
            Dynamic(Union::Str(rhs_value)) => match lhs_value {
                // Only allows String or char
                Dynamic(Union::Str(s)) => Ok(rhs_value.contains(s.as_str()).into()),
                Dynamic(Union::Char(c)) => Ok(rhs_value.contains(c).into()),
                _ => Err(Box::new(EvalAltResult::ErrorInExpr(lhs.position()))),
            },
            _ => Err(Box::new(EvalAltResult::ErrorInExpr(rhs.position()))),
        }
    }

    /// Evaluate an expression
    pub(crate) fn eval_expr(
        &self,
        scope: &mut Scope,
        mods: &mut Imports,
        state: &mut State,
        lib: &Module,
        this_ptr: &mut Option<&mut Dynamic>,
        expr: &Expr,
        level: usize,
    ) -> Result<Dynamic, Box<EvalAltResult>> {
        self.inc_operations(state)
            .map_err(|err| err.new_position(expr.position()))?;

        let result = match expr {
            Expr::Expr(x) => self.eval_expr(scope, mods, state, lib, this_ptr, x.as_ref(), level),

            Expr::IntegerConstant(x) => Ok(x.0.into()),
            #[cfg(not(feature = "no_float"))]
            Expr::FloatConstant(x) => Ok(x.0.into()),
            Expr::StringConstant(x) => Ok(x.0.to_string().into()),
            Expr::CharConstant(x) => Ok(x.0.into()),
            Expr::FnPointer(x) => Ok(FnPtr::new_unchecked(x.0.clone(), Default::default()).into()),
            Expr::Variable(x) if (x.0).0 == KEYWORD_THIS => {
                if let Some(val) = this_ptr {
                    Ok(val.clone())
                } else {
                    Err(Box::new(EvalAltResult::ErrorUnboundedThis((x.0).1)))
                }
            }
            Expr::Variable(_) => {
                let (val, _, _, _) = search_namespace(scope, mods, state, this_ptr, expr)?;
                Ok(val.clone())
            }
            Expr::Property(_) => unreachable!(),

            // Statement block
            Expr::Stmt(x) => self.eval_stmt(scope, mods, state, lib, this_ptr, &x.0, level),

            // var op= rhs
            Expr::Assignment(x) if matches!(x.0, Expr::Variable(_)) => {
                let (lhs_expr, op, rhs_expr, op_pos) = x.as_ref();
                let mut rhs_val =
                    self.eval_expr(scope, mods, state, lib, this_ptr, rhs_expr, level)?;
                let (lhs_ptr, name, typ, pos) =
                    search_namespace(scope, mods, state, this_ptr, lhs_expr)?;
                self.inc_operations(state)
                    .map_err(|err| err.new_position(pos))?;

                match typ {
                    // Assignment to constant variable
                    ScopeEntryType::Constant => Err(Box::new(
                        EvalAltResult::ErrorAssignmentToConstant(name.to_string(), pos),
                    )),
                    // Normal assignment
                    ScopeEntryType::Normal if op.is_empty() => {
                        *lhs_ptr = rhs_val;
                        Ok(Default::default())
                    }
                    // Op-assignment - in order of precedence:
                    ScopeEntryType::Normal => {
                        // 1) Native registered overriding function
                        // 2) Built-in implementation
                        // 3) Map to `var = var op rhs`

                        // Qualifiers (none) + function name + number of arguments + argument `TypeId`'s.
                        let arg_types = once(lhs_ptr.type_id()).chain(once(rhs_val.type_id()));
                        let hash_fn = calc_fn_hash(empty(), op, 2, arg_types);

                        if let Some(CallableFunction::Method(func)) = self
                            .global_module
                            .get_fn(hash_fn)
                            .or_else(|| self.packages.get_fn(hash_fn))
                        {
                            // Overriding exact implementation
                            func(self, lib, &mut [lhs_ptr, &mut rhs_val])?;
                        } else if run_builtin_op_assignment(op, lhs_ptr, &rhs_val)?.is_none() {
                            // Not built in, map to `var = var op rhs`
                            let op = &op[..op.len() - 1]; // extract operator without =
                            let hash = calc_fn_hash(empty(), op, 2, empty());
                            // Clone the LHS value
                            let args = &mut [&mut lhs_ptr.clone(), &mut rhs_val];
                            // Run function
                            let (value, _) = self
                                .exec_fn_call(
                                    state, lib, op, true, hash, args, false, false, None, level,
                                )
                                .map_err(|err| err.new_position(*op_pos))?;
                            // Set value to LHS
                            *lhs_ptr = value;
                        }
                        Ok(Default::default())
                    }
                }
            }

            // lhs op= rhs
            Expr::Assignment(x) => {
                let (lhs_expr, op, rhs_expr, op_pos) = x.as_ref();
                let mut rhs_val =
                    self.eval_expr(scope, mods, state, lib, this_ptr, rhs_expr, level)?;

                let new_val = Some(if op.is_empty() {
                    // Normal assignment
                    rhs_val
                } else {
                    // Op-assignment - always map to `lhs = lhs op rhs`
                    let op = &op[..op.len() - 1]; // extract operator without =
                    let hash = calc_fn_hash(empty(), op, 2, empty());
                    let args = &mut [
                        &mut self.eval_expr(scope, mods, state, lib, this_ptr, lhs_expr, level)?,
                        &mut rhs_val,
                    ];
                    self.exec_fn_call(state, lib, op, true, hash, args, false, false, None, level)
                        .map(|(v, _)| v)
                        .map_err(|err| err.new_position(*op_pos))?
                });

                match lhs_expr {
                    // name op= rhs
                    Expr::Variable(_) => unreachable!(),
                    // idx_lhs[idx_expr] op= rhs
                    #[cfg(not(feature = "no_index"))]
                    Expr::Index(_) => {
                        self.eval_dot_index_chain(
                            scope, mods, state, lib, this_ptr, lhs_expr, level, new_val,
                        )?;
                        Ok(Default::default())
                    }
                    // dot_lhs.dot_rhs op= rhs
                    #[cfg(not(feature = "no_object"))]
                    Expr::Dot(_) => {
                        self.eval_dot_index_chain(
                            scope, mods, state, lib, this_ptr, lhs_expr, level, new_val,
                        )?;
                        Ok(Default::default())
                    }
                    // Error assignment to constant
                    expr if expr.is_constant() => {
                        Err(Box::new(EvalAltResult::ErrorAssignmentToConstant(
                            expr.get_constant_str(),
                            expr.position(),
                        )))
                    }
                    // Syntax error
                    expr => Err(Box::new(EvalAltResult::ErrorAssignmentToUnknownLHS(
                        expr.position(),
                    ))),
                }
            }

            // lhs[idx_expr]
            #[cfg(not(feature = "no_index"))]
            Expr::Index(_) => {
                self.eval_dot_index_chain(scope, mods, state, lib, this_ptr, expr, level, None)
            }

            // lhs.dot_rhs
            #[cfg(not(feature = "no_object"))]
            Expr::Dot(_) => {
                self.eval_dot_index_chain(scope, mods, state, lib, this_ptr, expr, level, None)
            }

            #[cfg(not(feature = "no_index"))]
            Expr::Array(x) => Ok(Dynamic(Union::Array(Box::new(
                x.0.iter()
                    .map(|item| self.eval_expr(scope, mods, state, lib, this_ptr, item, level))
                    .collect::<Result<Vec<_>, _>>()?,
            )))),

            #[cfg(not(feature = "no_object"))]
            Expr::Map(x) => Ok(Dynamic(Union::Map(Box::new(
                x.0.iter()
                    .map(|((key, _), expr)| {
                        self.eval_expr(scope, mods, state, lib, this_ptr, expr, level)
                            .map(|val| (key.clone(), val))
                    })
                    .collect::<Result<HashMap<_, _>, _>>()?,
            )))),

            // Normal function call
            Expr::FnCall(x) if x.1.is_none() => {
                let ((name, native, pos), _, hash, args_expr, def_val) = x.as_ref();
                self.make_function_call(
                    scope, mods, state, lib, this_ptr, name, args_expr, *def_val, *hash, *native,
                    level,
                )
                .map_err(|err| err.new_position(*pos))
            }

            // Module-qualified function call
            Expr::FnCall(x) if x.1.is_some() => {
                let ((name, _, pos), modules, hash, args_expr, def_val) = x.as_ref();
                self.make_qualified_function_call(
                    scope, mods, state, lib, this_ptr, modules, name, args_expr, *def_val, *hash,
                    level,
                )
                .map_err(|err| err.new_position(*pos))
            }

            Expr::In(x) => self.eval_in_expr(scope, mods, state, lib, this_ptr, &x.0, &x.1, level),

            Expr::And(x) => {
                let (lhs, rhs, _) = x.as_ref();
                Ok((self
                    .eval_expr(scope, mods, state, lib, this_ptr, lhs, level)?
                    .as_bool()
                    .map_err(|_| {
                        EvalAltResult::ErrorBooleanArgMismatch("AND".into(), lhs.position())
                    })?
                    && // Short-circuit using &&
                self
                    .eval_expr(scope, mods, state, lib, this_ptr, rhs, level)?
                    .as_bool()
                    .map_err(|_| {
                        EvalAltResult::ErrorBooleanArgMismatch("AND".into(), rhs.position())
                    })?)
                .into())
            }

            Expr::Or(x) => {
                let (lhs, rhs, _) = x.as_ref();
                Ok((self
                    .eval_expr(scope, mods, state, lib, this_ptr, lhs, level)?
                    .as_bool()
                    .map_err(|_| {
                        EvalAltResult::ErrorBooleanArgMismatch("OR".into(), lhs.position())
                    })?
                    || // Short-circuit using ||
                self
                    .eval_expr(scope, mods, state, lib, this_ptr, rhs, level)?
                    .as_bool()
                    .map_err(|_| {
                        EvalAltResult::ErrorBooleanArgMismatch("OR".into(), rhs.position())
                    })?)
                .into())
            }

            Expr::True(_) => Ok(true.into()),
            Expr::False(_) => Ok(false.into()),
            Expr::Unit(_) => Ok(().into()),

            Expr::Custom(x) => {
                let func = (x.0).1.as_ref();
                let ep = (x.0).0.iter().map(|e| e.into()).collect::<StaticVec<_>>();
                let mut context = EvalContext {
                    mods,
                    state,
                    lib,
                    this_ptr,
                    level,
                };
                func(self, &mut context, scope, ep.as_ref())
            }

            _ => unreachable!(),
        };

        self.check_data_size(result)
            .map_err(|err| err.new_position(expr.position()))
    }

    /// Evaluate a statement
    pub(crate) fn eval_stmt(
        &self,
        scope: &mut Scope,
        mods: &mut Imports,
        state: &mut State,
        lib: &Module,
        this_ptr: &mut Option<&mut Dynamic>,
        stmt: &Stmt,
        level: usize,
    ) -> Result<Dynamic, Box<EvalAltResult>> {
        self.inc_operations(state)
            .map_err(|err| err.new_position(stmt.position()))?;

        let result = match stmt {
            // No-op
            Stmt::Noop(_) => Ok(Default::default()),

            // Expression as statement
            Stmt::Expr(expr) => self.eval_expr(scope, mods, state, lib, this_ptr, expr, level),

            // Block scope
            Stmt::Block(x) => {
                let prev_scope_len = scope.len();
                let prev_mods_len = mods.len();
                state.scope_level += 1;

                let result = x.0.iter().try_fold(Default::default(), |_, stmt| {
                    self.eval_stmt(scope, mods, state, lib, this_ptr, stmt, level)
                });

                scope.rewind(prev_scope_len);
                mods.truncate(prev_mods_len);
                state.scope_level -= 1;

                // The impact of an eval statement goes away at the end of a block
                // because any new variables introduced will go out of scope
                state.always_search = false;

                result
            }

            // If-else statement
            Stmt::IfThenElse(x) => {
                let (expr, if_block, else_block) = x.as_ref();

                self.eval_expr(scope, mods, state, lib, this_ptr, expr, level)?
                    .as_bool()
                    .map_err(|_| Box::new(EvalAltResult::ErrorLogicGuard(expr.position())))
                    .and_then(|guard_val| {
                        if guard_val {
                            self.eval_stmt(scope, mods, state, lib, this_ptr, if_block, level)
                        } else if let Some(stmt) = else_block {
                            self.eval_stmt(scope, mods, state, lib, this_ptr, stmt, level)
                        } else {
                            Ok(Default::default())
                        }
                    })
            }

            // While loop
            Stmt::While(x) => loop {
                let (expr, body) = x.as_ref();

                match self
                    .eval_expr(scope, mods, state, lib, this_ptr, expr, level)?
                    .as_bool()
                {
                    Ok(true) => {
                        match self.eval_stmt(scope, mods, state, lib, this_ptr, body, level) {
                            Ok(_) => (),
                            Err(err) => match *err {
                                EvalAltResult::ErrorLoopBreak(false, _) => (),
                                EvalAltResult::ErrorLoopBreak(true, _) => {
                                    return Ok(Default::default())
                                }
                                _ => return Err(err),
                            },
                        }
                    }
                    Ok(false) => return Ok(Default::default()),
                    Err(_) => {
                        return Err(Box::new(EvalAltResult::ErrorLogicGuard(expr.position())))
                    }
                }
            },

            // Loop statement
            Stmt::Loop(body) => loop {
                match self.eval_stmt(scope, mods, state, lib, this_ptr, body, level) {
                    Ok(_) => (),
                    Err(err) => match *err {
                        EvalAltResult::ErrorLoopBreak(false, _) => (),
                        EvalAltResult::ErrorLoopBreak(true, _) => return Ok(Default::default()),
                        _ => return Err(err),
                    },
                }
            },

            // For loop
            Stmt::For(x) => {
                let (name, expr, stmt) = x.as_ref();
                let iter_type = self.eval_expr(scope, mods, state, lib, this_ptr, expr, level)?;
                let tid = iter_type.type_id();

                if let Some(func) = self
                    .global_module
                    .get_iter(tid)
                    .or_else(|| self.packages.get_iter(tid))
                {
                    // Add the loop variable
                    let var_name = unsafe_cast_var_name_to_lifetime(name, &state);
                    scope.push(var_name, ());
                    let index = scope.len() - 1;
                    state.scope_level += 1;

                    for loop_var in func(iter_type) {
                        *scope.get_mut(index).0 = loop_var;
                        self.inc_operations(state)
                            .map_err(|err| err.new_position(stmt.position()))?;

                        match self.eval_stmt(scope, mods, state, lib, this_ptr, stmt, level) {
                            Ok(_) => (),
                            Err(err) => match *err {
                                EvalAltResult::ErrorLoopBreak(false, _) => (),
                                EvalAltResult::ErrorLoopBreak(true, _) => break,
                                _ => return Err(err),
                            },
                        }
                    }

                    scope.rewind(scope.len() - 1);
                    state.scope_level -= 1;
                    Ok(Default::default())
                } else {
                    Err(Box::new(EvalAltResult::ErrorFor(x.1.position())))
                }
            }

            // Continue statement
            Stmt::Continue(pos) => Err(Box::new(EvalAltResult::ErrorLoopBreak(false, *pos))),

            // Break statement
            Stmt::Break(pos) => Err(Box::new(EvalAltResult::ErrorLoopBreak(true, *pos))),

            // Return value
            Stmt::ReturnWithVal(x) if x.1.is_some() && (x.0).0 == ReturnType::Return => {
                Err(Box::new(EvalAltResult::Return(
                    self.eval_expr(
                        scope,
                        mods,
                        state,
                        lib,
                        this_ptr,
                        x.1.as_ref().unwrap(),
                        level,
                    )?,
                    (x.0).1,
                )))
            }

            // Empty return
            Stmt::ReturnWithVal(x) if (x.0).0 == ReturnType::Return => {
                Err(Box::new(EvalAltResult::Return(Default::default(), (x.0).1)))
            }

            // Throw value
            Stmt::ReturnWithVal(x) if x.1.is_some() && (x.0).0 == ReturnType::Exception => {
                let val = self.eval_expr(
                    scope,
                    mods,
                    state,
                    lib,
                    this_ptr,
                    x.1.as_ref().unwrap(),
                    level,
                )?;
                Err(Box::new(EvalAltResult::ErrorRuntime(
                    val.take_string().unwrap_or_else(|_| "".into()),
                    (x.0).1,
                )))
            }

            // Empty throw
            Stmt::ReturnWithVal(x) if (x.0).0 == ReturnType::Exception => {
                Err(Box::new(EvalAltResult::ErrorRuntime("".into(), (x.0).1)))
            }

            Stmt::ReturnWithVal(_) => unreachable!(),

            // Let statement
            Stmt::Let(x) if x.1.is_some() => {
                let ((var_name, _), expr) = x.as_ref();
                let val = self.eval_expr(
                    scope,
                    mods,
                    state,
                    lib,
                    this_ptr,
                    expr.as_ref().unwrap(),
                    level,
                )?;
                let var_name = unsafe_cast_var_name_to_lifetime(var_name, &state);
                scope.push_dynamic_value(var_name, ScopeEntryType::Normal, val, false);
                Ok(Default::default())
            }

            Stmt::Let(x) => {
                let ((var_name, _), _) = x.as_ref();
                let var_name = unsafe_cast_var_name_to_lifetime(var_name, &state);
                scope.push(var_name, ());
                Ok(Default::default())
            }

            // Const statement
            Stmt::Const(x) if x.1.is_constant() => {
                let ((var_name, _), expr) = x.as_ref();
                let val = self.eval_expr(scope, mods, state, lib, this_ptr, &expr, level)?;
                let var_name = unsafe_cast_var_name_to_lifetime(var_name, &state);
                scope.push_dynamic_value(var_name, ScopeEntryType::Constant, val, true);
                Ok(Default::default())
            }

            // Const expression not constant
            Stmt::Const(_) => unreachable!(),

            // Import statement
            Stmt::Import(x) => {
                let (expr, (name, pos)) = x.as_ref();

                // Guard against too many modules
                if state.modules >= self.max_modules {
                    return Err(Box::new(EvalAltResult::ErrorTooManyModules(*pos)));
                }

                if let Some(path) = self
                    .eval_expr(scope, mods, state, lib, this_ptr, &expr, level)?
                    .try_cast::<ImmutableString>()
                {
                    #[cfg(not(feature = "no_module"))]
                    if let Some(resolver) = &self.module_resolver {
                        let mut module = resolver.resolve(self, &path, expr.position())?;
                        module.index_all_sub_modules();
                        mods.push((name.clone().into(), module));

                        state.modules += 1;

                        Ok(Default::default())
                    } else {
                        Err(Box::new(EvalAltResult::ErrorModuleNotFound(
                            path.to_string(),
                            expr.position(),
                        )))
                    }

                    #[cfg(feature = "no_module")]
                    Ok(Default::default())
                } else {
                    Err(Box::new(EvalAltResult::ErrorImportExpr(expr.position())))
                }
            }

            // Export statement
            Stmt::Export(list) => {
                for ((id, id_pos), rename) in list.iter() {
                    // Mark scope variables as public
                    if let Some(index) = scope.get_index(id).map(|(i, _)| i) {
                        let alias = rename.as_ref().map(|(n, _)| n).unwrap_or_else(|| id);
                        scope.set_entry_alias(index, alias.clone());
                    } else {
                        return Err(Box::new(EvalAltResult::ErrorVariableNotFound(
                            id.into(),
                            *id_pos,
                        )));
                    }
                }
                Ok(Default::default())
            }
        };

        self.check_data_size(result)
            .map_err(|err| err.new_position(stmt.position()))
    }

    /// Check a result to ensure that the data size is within allowable limit.
    /// Position in `EvalAltResult` may be None and should be set afterwards.
    fn check_data_size(
        &self,
        result: Result<Dynamic, Box<EvalAltResult>>,
    ) -> Result<Dynamic, Box<EvalAltResult>> {
        #[cfg(feature = "unchecked")]
        return result;

        // If no data size limits, just return
        if self.max_string_size + self.max_array_size + self.max_map_size == 0 {
            return result;
        }

        // Recursively calculate the size of a value (especially `Array` and `Map`)
        fn calc_size(value: &Dynamic) -> (usize, usize, usize) {
            match value {
                #[cfg(not(feature = "no_index"))]
                Dynamic(Union::Array(arr)) => {
                    let mut arrays = 0;
                    let mut maps = 0;

                    arr.iter().for_each(|value| match value {
                        Dynamic(Union::Array(_)) => {
                            let (a, m, _) = calc_size(value);
                            arrays += a;
                            maps += m;
                        }
                        #[cfg(not(feature = "no_object"))]
                        Dynamic(Union::Map(_)) => {
                            let (a, m, _) = calc_size(value);
                            arrays += a;
                            maps += m;
                        }
                        _ => arrays += 1,
                    });

                    (arrays, maps, 0)
                }
                #[cfg(not(feature = "no_object"))]
                Dynamic(Union::Map(map)) => {
                    let mut arrays = 0;
                    let mut maps = 0;

                    map.values().for_each(|value| match value {
                        #[cfg(not(feature = "no_index"))]
                        Dynamic(Union::Array(_)) => {
                            let (a, m, _) = calc_size(value);
                            arrays += a;
                            maps += m;
                        }
                        Dynamic(Union::Map(_)) => {
                            let (a, m, _) = calc_size(value);
                            arrays += a;
                            maps += m;
                        }
                        _ => maps += 1,
                    });

                    (arrays, maps, 0)
                }
                Dynamic(Union::Str(s)) => (0, 0, s.len()),
                _ => (0, 0, 0),
            }
        }

        match result {
            // Simply return all errors
            Err(_) => return result,
            // String with limit
            Ok(Dynamic(Union::Str(_))) if self.max_string_size > 0 => (),
            // Array with limit
            #[cfg(not(feature = "no_index"))]
            Ok(Dynamic(Union::Array(_))) if self.max_array_size > 0 => (),
            // Map with limit
            #[cfg(not(feature = "no_object"))]
            Ok(Dynamic(Union::Map(_))) if self.max_map_size > 0 => (),
            // Everything else is simply returned
            Ok(_) => return result,
        };

        let (arr, map, s) = calc_size(result.as_ref().unwrap());

        if s > self.max_string_size {
            Err(Box::new(EvalAltResult::ErrorDataTooLarge(
                "Length of string".to_string(),
                self.max_string_size,
                s,
                Position::none(),
            )))
        } else if arr > self.max_array_size {
            Err(Box::new(EvalAltResult::ErrorDataTooLarge(
                "Size of array".to_string(),
                self.max_array_size,
                arr,
                Position::none(),
            )))
        } else if map > self.max_map_size {
            Err(Box::new(EvalAltResult::ErrorDataTooLarge(
                "Number of properties in object map".to_string(),
                self.max_map_size,
                map,
                Position::none(),
            )))
        } else {
            result
        }
    }

    /// Check if the number of operations stay within limit.
    /// Position in `EvalAltResult` is `None` and must be set afterwards.
    pub(crate) fn inc_operations(&self, state: &mut State) -> Result<(), Box<EvalAltResult>> {
        state.operations += 1;

        #[cfg(not(feature = "unchecked"))]
        // Guard against too many operations
        if self.max_operations > 0 && state.operations > self.max_operations {
            return Err(Box::new(EvalAltResult::ErrorTooManyOperations(
                Position::none(),
            )));
        }

        // Report progress - only in steps
        if let Some(progress) = &self.progress {
            if !progress(&state.operations) {
                // Terminate script if progress returns false
                return Err(Box::new(EvalAltResult::ErrorTerminated(Position::none())));
            }
        }

        Ok(())
    }

    /// Map a type_name into a pretty-print name
    pub(crate) fn map_type_name<'a>(&'a self, name: &'a str) -> &'a str {
        self.type_names
            .as_ref()
            .and_then(|t| t.get(name).map(String::as_str))
            .unwrap_or(map_std_type_name(name))
    }
}<|MERGE_RESOLUTION|>--- conflicted
+++ resolved
@@ -1063,28 +1063,17 @@
             #[cfg(not(feature = "no_object"))]
             #[cfg(not(feature = "no_index"))]
             _ => {
-                let val_type_name = val.type_name();
+                let type_name = val.type_name();
                 let args = &mut [val, &mut idx];
                 self.exec_fn_call(
                     state, lib, FN_IDX_GET, true, 0, args, is_ref, true, None, level,
                 )
                 .map(|(v, _)| v.into())
-<<<<<<< HEAD
                 .map_err(|err| match *err {
                     EvalAltResult::ErrorFunctionNotFound(_, _) => Box::new(
                         EvalAltResult::ErrorIndexingType(type_name.into(), Position::none()),
                     ),
                     _ => err,
-=======
-                .map_err(|e| match *e {
-                    EvalAltResult::ErrorFunctionNotFound(..) => {
-                        Box::new(EvalAltResult::ErrorIndexingType(
-                            self.map_type_name(val_type_name).into(),
-                            Position::none(),
-                        ))
-                    }
-                    _ => e,
->>>>>>> 252b6cb8
                 })
             }
 

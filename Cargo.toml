[workspace]
members = [".", "codegen"]

[package]
name = "rhai"
version = "1.11.0"
rust-version = "1.61.0"
edition = "2018"
resolver = "2"
authors = ["Jonathan Turner", "Lukáš Hozda", "Stephen Chung", "jhwgh1968"]
description = "Embedded scripting for Rust"
homepage = "https://rhai.rs"
repository = "https://github.com/rhaiscript"
readme = "README.md"
license = "MIT OR Apache-2.0"
include = ["/src/**/*", "/Cargo.toml", "/README.md", "LICENSE*"]
keywords = ["scripting", "scripting-engine", "scripting-language", "embedded"]
categories = ["no-std", "embedded", "wasm", "parser-implementations"]

[dependencies]
smallvec = { version = "1.7", default-features = false, features = ["union", "const_new", "const_generics"] }
# 0.8.1 pulls in `getrandom/js` which breaks no-std
ahash = { version = "=0.8.0", default-features = false, features = ["compile-time-rng"] }
num-traits = { version = "0.2", default-features = false }
bitflags = { version = "1", default-features = false }
smartstring = { version = "1", default-features = false }
rhai_codegen = { version = "1.4.1", path = "codegen", default-features = false }

no-std-compat = { version = "0.4", default-features = false, features = ["alloc"], optional = true }
libm = { version = "0.2", default-features = false, optional = true }
hashbrown = { version = "0.12", optional = true }
core-error = { version = "0.0", default-features = false, features = ["alloc"], optional = true }
serde = { version = "1.0", default-features = false, features = ["derive", "alloc"], optional = true }
serde_json = { version = "1.0", default-features = false, features = ["alloc"], optional = true }
unicode-xid = { version = "0.2", default-features = false, optional = true }
rust_decimal = { version = "1.16", default-features = false, features = ["maths"], optional = true }
getrandom = { version = "0.2", optional = true }
rustyline = { version = "10", optional = true }

[dev-dependencies]
serde_bytes = "0.11"
serde_json = { version = "1.0", default-features = false, features = ["alloc"] }

[features]
<<<<<<< HEAD
default = ["std"]
std = ["ahash/std", "ahash/runtime-rng", "num-traits/std", "smartstring/std"]
base_std = ["ahash/std", "num-traits/std", "smartstring/std"] # Prevent ahash random seed, enabling dynamic libraries to be used.
=======
default = ["std", "ahash/runtime-rng"]  # ahash/runtime-rng trumps ahash/compile-time-rng
std = ["ahash/std", "num-traits/std", "smartstring/std"]
>>>>>>> 09406d4f
unchecked = []                  # unchecked arithmetic
sync = []                       # restrict to only types that implement Send + Sync
no_position = []                # do not track position in the parser
no_optimize = []                # no script optimizer
no_float = []                   # no floating-point
f32_float = []                  # set FLOAT=f32
only_i32 = []                   # set INT=i32 (useful for 32-bit systems)
only_i64 = []                   # set INT=i64 (default) and disable support for all other integer types
decimal = ["rust_decimal"]      # add the Decimal number type
no_index = []                   # no arrays and indexing
no_object = []                  # no custom objects
no_time = []                    # no timestamps
no_function = ["no_closure"]    # no script-defined functions (meaning no closures)
no_closure = []                 # no automatic sharing and capture of anonymous functions to external variables
no_module = []                  # no modules
no_custom_syntax = []           # no custom syntax or custom operators
unicode-xid-ident = ["unicode-xid"] # allow Unicode Standard Annex #31 for identifiers.
metadata = ["serde", "serde_json", "rhai_codegen/metadata", "smartstring/serde"] # enable exporting functions metadata
internals = []                  # expose internal data structures
debugging = ["internals"]       # enable debugging
serde = ["dep:serde", "smartstring/serde", "smallvec/serde"] # implement serde for rhai types

# compiling for no-std
no_std = ["no-std-compat", "num-traits/libm", "core-error", "libm", "hashbrown", "no_time"]

# compiling for WASM
wasm-bindgen = ["getrandom/js", "instant/wasm-bindgen"]
stdweb = ["getrandom/js", "instant/stdweb"]

# compiling bin tools
bin-features = ["decimal", "metadata", "serde", "debugging", "rustyline"]

[[bin]]
name = "rhai-repl"
required-features = ["rustyline"]

[[bin]]
name = "rhai-run"

[[bin]]
name = "rhai-dbg"
required-features = ["debugging"]

[[example]]
name = "serde"
required-features = ["serde"]

[[example]]
name = "definitions"
required-features = ["metadata", "internals"]

[profile.release]
lto = "fat"
codegen-units = 1
#opt-level = "z"     # optimize for size
#panic = 'abort'     # remove stack backtrace for no-std

[target.'cfg(target_family = "wasm")'.dependencies]
instant = { version = "0.1.10" } # WASM implementation of std::time::Instant

[package.metadata.docs.rs]
features = ["metadata", "serde", "internals", "decimal", "debugging"]

[patch.crates-io]
# Notice that a custom modified version of `rustyline` is used which supports bracketed paste on Windows.
# This can be moved to the official version when bracketed paste is added.
rustyline = { git = "https://github.com/schungx/rustyline", branch = "v10" }<|MERGE_RESOLUTION|>--- conflicted
+++ resolved
@@ -42,14 +42,8 @@
 serde_json = { version = "1.0", default-features = false, features = ["alloc"] }
 
 [features]
-<<<<<<< HEAD
-default = ["std"]
-std = ["ahash/std", "ahash/runtime-rng", "num-traits/std", "smartstring/std"]
-base_std = ["ahash/std", "num-traits/std", "smartstring/std"] # Prevent ahash random seed, enabling dynamic libraries to be used.
-=======
 default = ["std", "ahash/runtime-rng"]  # ahash/runtime-rng trumps ahash/compile-time-rng
 std = ["ahash/std", "num-traits/std", "smartstring/std"]
->>>>>>> 09406d4f
 unchecked = []                  # unchecked arithmetic
 sync = []                       # restrict to only types that implement Send + Sync
 no_position = []                # do not track position in the parser
